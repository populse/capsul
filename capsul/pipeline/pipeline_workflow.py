##########################################################################
# CAPSUL - Copyright (C) CEA, 2013
# Distributed under the terms of the CeCILL-B license, as published by
# the CEA-CNRS-INRIA. Refer to the LICENSE file or to
# http://www.cecill.info/licences/Licence_CeCILL-B_V1-en.html
# for details.
##########################################################################

"""Capsul Pipeline conversion into soma-workflow workflow.

A single available function:
workflow = workflow_from_pipeline(pipeline)
"""

from __future__ import print_function
import os
import socket
import sys
import six

import soma_workflow.client as swclient

from capsul.pipeline.pipeline import Pipeline, Switch
from capsul.pipeline import pipeline_tools
from capsul.process.process import Process
from capsul.pipeline.topological_sort import Graph
from traits.api import Directory, Undefined, File, Str, Any, List
from soma.sorted_dictionary import OrderedDict
from .process_iteration import ProcessIteration

if sys.version_info[0] >= 3:
    xrange = range
    def six_values(container):
        return list(container.values())
else:
    def six_values(container):
        return container.values()


def workflow_from_pipeline(pipeline, study_config={}, disabled_nodes=None,
                           jobs_priority=0, create_directories=True):
    """ Create a soma-workflow workflow from a Capsul Pipeline

    Parameters
    ----------
    pipeline: Pipeline (mandatory)
        a CAPSUL pipeline
    study_config: StudyConfig (optional), or dict
        holds information about file transfers and shared resource paths.
        If not specified, no translation/transfers will be used.
    disabled_nodes: sequence of pipeline nodes (Node instances) (optional)
        such nodes will be disabled on-the-fly in the pipeline, file transfers
        will be adapted accordingly (outputs may become inputs in the resulting
        workflow), and temporary files will be checked. If a disabled node was
        to produce a temporary files which is still used in an enabled node,
        then a ValueError exception will be raised.
        If disabled_nodes is not passed, they will possibly be taken from the
        pipeline (if available) using disabled steps:
        see Pipeline.define_steps()
    jobs_priority: int (optional, default: 0)
        set this priority on soma-workflow jobs.
    create_directories: bool (optional, default: True)
        if set, needed output directories (which will contain output files)
        will be created in a first job, which all other ones depend on.

    Returns
    -------
    workflow: Workflow
        a soma-workflow workflow
    """

    class TempFile(str):
        # class needed temporary to identify temporary paths in the pipeline.
<<<<<<< HEAD
        # must inerit a string type since it is used as a trait value
        def __init__(self, string=''):
            # in python3 super(..).__init__() cannot take an argument
            # moreover the str value is assigned anyway.
            super(TempFile, self).__init__()
=======
        # must inherit a string type since it is used as a trait value
        def __init__(self, string):
            super(TempFile, self).__init__(string)
>>>>>>> 99a54755
            if isinstance(string, TempFile):
                self.pattern = string.pattern
                self.value = string.value
                self.ref = string.ref if string.ref else string
            else:
                self.pattern = '%s'
                self.value = string
                self.ref = None

        def referent(self):
            return self.ref if self.ref else self

        def get_value(self):
            return self.referent().value

        def __add__(self, other):
            res = TempFile(str(self) + str(other))
            res.pattern = self.pattern + str(other)
            res.value = self.value
            res.ref = self.referent()
            return res

        def __radd__(self, other):
            res = TempFile(str(other) + str(self))
            res.pattern = str(other) + self.pattern
            res.value = self.value
            res.ref = self.referent()
            return res

        def __iadd__(self, other):
            self.pattern += str(other)
            str(TempFile, self).__iadd__(str(other))

        def __str__(self):
            return self.pattern % self.get_value()

        def __hash__(self):
            if self.ref:
                return self.referent().__hash__()
            return super(TempFile, self).__hash__()

        def __eq__(self, other):
            if not isinstance(other, TempFile):
                return False
            return self.referent() is other.referent()


    def _files_group(path, merged_formats):
        bname = os.path.basename(path)
        l0 = len(path) - len(bname)
        p0 = 0
        paths = [path]
        while True:
            p = bname.find('.', p0)
            if p < 0:
                break
            ext = bname[p:]
            p0 = p + 1
            format_def = merged_formats.get(ext)
            if format_def:
                path0 = path[:l0 + p]
                paths += [path0 + e[0] for e in format_def]
                break
        paths.append(path + '.minf')
        return paths

    def _translated_path(path, shared_map, shared_paths, trait=None):
        if path is None or path is Undefined \
                or not shared_paths \
                or (trait is not None
                    and not isinstance(trait.trait_type, File) \
                    and not isinstance(trait.trait_type, Directory)):
            return None # not a path
        item = shared_map.get(path)
        if item is not None:
            # already in map
            return item

        for base_dir, (namespace, uuid) in six.iteritems(shared_paths):
            if path.startswith(base_dir + os.sep):
                rel_path = path[len(base_dir)+1:]
                #uuid = path
                item = swclient.SharedResourcePath(
                    rel_path, namespace, uuid=uuid)
                shared_map[path] = item
                return item
        return None

    def build_job(process, temp_map={}, shared_map={}, transfers=[{}, {}],
                  shared_paths={}, forbidden_temp=set(), name='', priority=0,
                  step_name=''):
        """ Create a soma-workflow Job from a Capsul Process

        Parameters
        ----------
        process: Process (mandatory)
            a CAPSUL process instance
        temp_map: dict (optional)
            temporary paths map.
        shared_map: dict (optional)
            file shared translated paths, global pipeline dict.
            This dict is updated when needed during the process.
        shared_paths: dict (optional)
            holds information about shared resource paths base dirs for
            soma-workflow.
            If not specified, no translation will be used.
        name: string (optional)
            job name. If empty, use the process name.
        priority: int (optional)
            priority assigned to the job
        step_name: str (optional)
            the step name will be stored in the job user_storage variable

        Returns
        -------
        job: Job
            a soma-workflow Job instance that will execute the CAPSUL process
        """
        def _replace_in_list(rlist, temp_map):
            for i, item in enumerate(rlist):
                if item in temp_map:
                    value = temp_map[item]
                    value = value.__class__(value)
                    value.pattern = item.pattern
                    rlist[i] = value
                elif isinstance(item, (list, tuple)):
                    deeperlist = list(item)
                    _replace_in_list(deeperlist, temp_map)
                    rlist[i] = deeperlist
                elif item is Undefined:
                    rlist[i] = ''

        def _replace_transfers(rlist, process, itransfers, otransfers):
            param_name = None
            i = 3
            for item in rlist[3:]:
                if param_name is None:
                    param_name = item
                else:
                    transfer = itransfers.get(param_name)
                    if transfer is None:
                        transfer = otransfers.get(param_name)
                    if transfer is not None:
                        value = transfer[0]
                        if isinstance(item, list) or isinstance(item, tuple):
                            # TODO: handle lists of files [transfers]
                            #deeperlist = list(item)
                            #_replace_in_list(deeperlist, transfers)
                            #rlist[i] = deeperlist
                            print('*** LIST! ***')
                        else:
                            rlist[i] = value
                    param_name = None
                i += 1

        job_name = name
        if not job_name:
            job_name = process.name

        # check for special modified paths in parameters
        input_replaced_paths = []
        output_replaced_paths = []
        for param_name, parameter in six.iteritems(process.user_traits()):
            if param_name not in ('nodes_activation', 'selection_changed'):
                value = getattr(process, param_name)
                if isinstance(value, list):
                    values = value
                else:
                    values = [value]
                for value in values:
                    if isinstance(value, TempFile):
                        # duplicate swf temp and copy pattern into it
                        tval = temp_map[value]
                        tval = tval.__class__(tval)
                        tval.pattern = value.pattern
                        if parameter.output:
                            output_replaced_paths.append(tval)
                        else:
                            if value in forbidden_temp:
                                raise ValueError(
                                    'Temporary value used cannot be generated '
                                    'in the workflkow: %s.%s'
                                    % (job_name, param_name))
                            input_replaced_paths.append(tval)
                    else:
                        _translated_path(value, shared_map, shared_paths,
                                        parameter)

        # Get the process command line
        process_cmdline = process.get_commandline()
        # and replace in commandline
        iproc_transfers = transfers[0].get(process, {})
        oproc_transfers = transfers[1].get(process, {})
        #proc_transfers = dict(iproc_transfers)
        #proc_transfers.update(oproc_transfers)
        _replace_in_list(process_cmdline, temp_map)
        _replace_in_list(process_cmdline, shared_map)
        _replace_transfers(
            process_cmdline, process, iproc_transfers, oproc_transfers)

        # Return the soma-workflow job
        job = swclient.Job(
            name=job_name,
            command=process_cmdline,
            referenced_input_files
                =input_replaced_paths \
                    + [x[0] for x in iproc_transfers.values()],
            referenced_output_files
                =output_replaced_paths \
                    + [x[0] for x in oproc_transfers.values()],
            priority=priority)
        if step_name:
            job.user_storage = step_name
        return job

    def build_group(name, jobs):
        """ Create a group of jobs

        Parameters
        ----------
        name: str (mandatory)
            the group name
        jobs: list of Job (mandatory)
            the jobs we want to insert in the group

        Returns
        -------
        group: Group
            the soma-workflow Group instance
        """
        return swclient.Group(jobs, name=name)

    def get_jobs(group, groups):
        gqueue = list(group.elements)
        jobs = []
        while gqueue:
            group_or_job = gqueue.pop(0)
            if group_or_job in groups:
                gqueue += group_or_job.elements
            else:
                jobs.append(group_or_job)
        return jobs

    def assign_temporary_filenames(pipeline, count_start=0):
        ''' Find and temporarily assign necessary temporary file names'''
        temp_filenames = pipeline.find_empty_parameters()
        temp_map = {}
        count = count_start
        for node, plug_name, optional in temp_filenames:
            if hasattr(node, 'process'):
                process = node.process
            else:
                process = node
            trait = process.trait(plug_name)
            is_list = isinstance(trait.trait_type, List)
            values = []
            if is_list:
                todo = getattr(process, plug_name)
                trait = trait.inner_traits[0]
            else:
                todo = [Undefined]
            for item in todo:
                if item not in (Undefined, '', None):
                    # non-empty list element
                    values.append(item)
                    continue
                is_directory = isinstance(trait.trait_type, Directory)
                if trait.allowed_extensions:
                    suffix = trait.allowed_extensions[0]
                else:
                    suffix = ''
                swf_tmp = swclient.TemporaryPath(is_directory=is_directory,
                    suffix=suffix)
                tmp_file = TempFile('%d' % count)
                count += 1
                temp_map[tmp_file] = (swf_tmp, node, plug_name, optional)
                values.append(tmp_file)
            # set a TempFile value to identify the params / value
            if is_list:
                setattr(process, plug_name, values)
            else:
                setattr(process, plug_name, values[0])
        return temp_map

    def restore_empty_filenames(temporary_map):
      ''' Set back Undefined values to temporarily assigned file names (using
      assign_temporary_filenames()
      '''
      for tmp_file, item in six.iteritems(temporary_map):
          node, plug_name = item[1:3]
          if hasattr(node, 'process'):
              process = node.process
          else:
              process = node
          trait = process.trait(plug_name)
          if isinstance(trait.trait_type, List):
              value = getattr(process, plug_name)
              # FIXME TODO: only restore values in list which correspond to
              # a temporary.
              # Problem: they are sometimes transformed into strings
              setattr(process, plug_name, [""] * len(value))
              #for i, v in enumerate(value):
                  #if isinstance(v, TempFile):
                      #print('reset item', i)
                      #value[i] = ""
                  #else:
                      #print('keep item ', i, ':', v, type(v))
          else:
              setattr(process, plug_name, Undefined)

    def _get_swf_paths(study_config):
        computing_resource = getattr(
            study_config, 'somaworkflow_computing_resource', None)
        if computing_resource in (None, Undefined):
            return [], {}
        resources_conf = getattr(
            study_config, 'somaworkflow_computing_resources_config', None)
        if resources_conf in (None, Undefined):
            return [], {}
        resource_conf = getattr(resources_conf, computing_resource, None)
        if resource_conf in (None, Undefined):
            return [], {}
        return (resource_conf.transfer_paths,
                resource_conf.path_translations.export_to_dict())

    def _propagate_transfer(node, param, path, output, transfers,
                            transfer_item):
        todo_plugs = [(node, param, output)]
        done_plugs = set()
        while todo_plugs:
            node, param, output = todo_plugs.pop()
            plug = node.plugs[param]
            is_pipeline = False
            if plug is None or not plug.enabled or not plug.activated \
                    or plug in done_plugs:
                continue
            done_plugs.add(plug)
            if isinstance(node, Switch):
                if output:
                    # propagate to active input
                    other_param = node.switch + '_switch_' + param
                    #plug = node.plugs[input_param]
                else:
                    other_param = param[len(node.switch + '_switch_'):]
                    #other_plug = node.plugs[other_param]
                todo_plugs.append((node, other_param, not output))
            else:
                process = node.process
                if hasattr(process, 'nodes'):
                    is_pipeline = True
                    #plug = process.nodes[''].plugs.get(param)
                else:
                    # process: replace its param
                    # check trait type (must be File or Directory, not Any)
                    trait = process.user_traits()[param]
                    #plug = node.plugs[param]
                    if isinstance(trait.trait_type, File) \
                            or isinstance(trait.trait_type, Directory):
                        transfers[bool(trait.output)].setdefault(process, {})[
                            param] = (transfer_item, path)
                    #output = not output # invert IO status

            #if plug is None or not plug.enabled or not plug.activated \
                    #or plug in done_plugs:
                #continue
            if output:
                links = plug.links_to
            else:
                links = plug.links_from
            for proc_name, param_name, node, other_plug, act in links:
                if not node.activated or not node.enabled \
                        or not other_plug.activated or not other_plug.enabled \
                        or other_plug in done_plugs:
                    continue
                todo_plugs.append((node, param_name, not output))
            if is_pipeline:
                # in a pipeline node, go both directions
                if output:
                    links = plug.links_from
                else:
                    links = plug.links_to
                for proc_name, param_name, node, plug, act in links:
                    if not node.activated or not node.enabled \
                            or not plug.activated or not plug.enabled \
                            or plug in done_plugs:
                        continue
                    todo_plugs.append((node, param_name, output))

    def _get_transfers(pipeline, transfer_paths, merged_formats):
        """ Create and list FileTransfer objects needed in the pipeline.

        Parameters
        ----------
        pipeline: Pipeline
            pipeline to build workflow for
        transfer_paths: list
            paths basedirs for translations from soma-worflow config

        Returns
        -------
        [in_transfers, out_transfers]
        each of which is a dict: { Process: proc_dict }
            proc_dict is a dict: { file_path : FileTransfer object }
        FileTransfer objects are reused when referring to the same path
        used from different processes within the pipeline.
        """
        in_transfers = {}
        out_transfers = {}
        transfers = [in_transfers, out_transfers]
        todo_nodes = [pipeline.pipeline_node]
        while todo_nodes:
            node = todo_nodes.pop(0)
            if hasattr(node, 'process'):
                process = node.process
            else:
                process = node
            for param, trait in six.iteritems(process.user_traits()):
                if isinstance(trait.trait_type, File) \
                        or isinstance(trait.trait_type, Directory) \
                        or type(trait.trait_type) is Any:
                    # is value in paths
                    path = getattr(process, param)
                    if path is None or path is Undefined:
                        continue
                    output = bool(trait.output)
                    existing_transfers = transfers[output].get(process, {})
                    existing_transfer = existing_transfers.get(param)
                    if existing_transfer:
                        continue
                    for tpath in transfer_paths:
                        if path.startswith(os.path.join(tpath, '')):
                            transfer_item = swclient.FileTransfer(
                                is_input=not output,
                                client_path=path,
                                client_paths=_files_group(path,
                                                          merged_formats))
                            _propagate_transfer(node, param,
                                                path, not output, transfers,
                                                transfer_item)
                            break
            if hasattr(process, 'nodes'):
                todo_nodes += [sub_node
                               for name, sub_node
                                  in six.iteritems(process.nodes)
                               if name != ''
                                  and not isinstance(sub_node, Switch)]
        return transfers

    def _expand_nodes(nodes):
        '''Expands the nodes list or set to leaf nodes by replacing pipeline
        nodes by their children list.

        Returns
        -------
        set of leaf nodes.
        '''
        nodes_list = list(nodes)
        expanded_nodes = set()
        while nodes_list:
            node = nodes_list.pop(0)
            if not hasattr(node, 'process'):
                continue # switch or something
            if isinstance(node.process, Pipeline):
                nodes_list.extend([p for p
                                   in six.itervalues(node.process.nodes)
                                   if p is not node])
            else:
                expanded_nodes.add(node)
        return expanded_nodes

    def _handle_disable_nodes(pipeline, temp_map, transfers, disabled_nodes):
        '''Take into account disabled nodes by changing FileTransfer outputs
        for such nodes to inputs, and recording output temporary files, so as
        to ensure that missing temporary outputs will not be used later in
        the workflow.

        disabled_nodes should be a list, or preferably a set, of leaf process
        nodes. Use _expand_nodes() if needed before calling
        _handle_disable_nodes().
        '''
        move_to_input = {}
        remove_temp = set()
        for node in disabled_nodes:
            if not hasattr(node, 'process'):
                continue # switch or something else
            process = node.process
            otrans = transfers[1].get(process, None)
            for param, trait in six.iteritems(process.user_traits()):
                if trait.output and (isinstance(trait.trait_type, File) \
                        or isinstance(trait.trait_type, Directory) \
                        or type(trait.trait_type) is Any):
                    path = getattr(process, param)
                    if otrans is not None:
                        transfer, path2 = otrans.get(param, (None, None))
                    else:
                        transfer = None
                    if transfer is not None:
                        print('transfered output path:', path,
                              'from: %s.%s changes to input.'
                              % (node.name, param))
                        move_to_input[path] = transfer
                        transfer.initial_status \
                            = swclient.constants.FILES_ON_CLIENT
                    elif path in temp_map:
                        print('temp path in: %s.%s will not be produced.'
                              % (node.name, param))
                        remove_temp.add(path)
        return move_to_input, remove_temp

    def iter_to_workflow(process, node_name, step_name, temp_map,
                         shared_map, transfers, shared_paths,
                         disabled_nodes, remove_temp,
                         steps, study_config, iteration):
        '''
        Build a workflow for a single iteration step of a process/sub-pipeline

        is called for each iteration by build_iteration()

        Returns
        -------
        (jobs, dependencies, groups, root_jobs)
        '''
        if isinstance(process, Pipeline):
            temp_map2 = assign_temporary_filenames(process, len(temp_map))
            temp_subst_list = [(x1, x2[0]) for x1, x2
                                  in six.iteritems(temp_map2)]
            temp_subst_map = dict(temp_subst_list)
            temp_subst_map.update(temp_map)
            try:
                graph = process.workflow_graph()
                (jobs, dependencies, groups, sub_root_jobs) = \
                    workflow_from_graph(
                        graph, temp_subst_map, shared_map, transfers,
                        shared_paths, disabled_nodes=disabled_nodes,
                        forbidden_temp=remove_temp, steps=steps,
                        study_config=study_config)
                group = build_group(node_name, six_values(sub_root_jobs))
                groups[(process, iteration)] = group
                root_jobs = {(process, iteration): group}
            finally:
                restore_empty_filenames(temp_map2)
        elif isinstance(process, ProcessIteration):
            # sub-iteration
            return build_iteration(process, step_name, study_config)
        else:
            # single process
            job = build_job(process, temp_map, shared_map,
                            transfers, shared_paths,
                            forbidden_temp=remove_temp,
                            name=node_name,
                            priority=jobs_priority,
                            step_name=step_name)
            jobs = {(process, iteration): job}
            groups = {}
            dependencies = {}
            root_jobs = {(process, iteration): job}

        return (jobs, dependencies, groups, root_jobs)

    def build_iteration(it_process, step_name, temp_map,
                        shared_map, transfers, shared_paths, disabled_nodes,
                        remove_temp, steps, study_config={}):
        '''
        Build workflow for an iterative process: the process / sub-pipeline is
        filled with appropriate parameters for each iteration, and its
        workflow is generated.

        Returns
        -------
        (jobs, dependencies, groups, root_jobs)
        '''
        no_output_value = None
        size = None
        size_error = False
        for parameter in it_process.iterative_parameters:
            trait = it_process.trait(parameter)
            psize = len(getattr(it_process, parameter))
            if psize:
                if size is None:
                    size = psize
                elif size != psize:
                    size_error = True
                    break
                if trait.output:
                    if no_output_value is None:
                        no_output_value = False
                    elif no_output_value:
                        size_error = True
                        break
            else:
                if trait.output:
                    if no_output_value is None:
                        no_output_value = True
                    elif not no_output_value:
                        size_error = True
                        break
                else:
                    if size is None:
                        size = psize
                    elif size != psize:
                        size_error = True
                        break

        if size_error:
            raise ValueError('Iterative parameter values must be lists of the '
                'same size: %s' % ','.join('%s=%d'
                    % (n, len(getattr(it_process, n)))
                    for n in it_process.iterative_parameters))
        if size == 0:
            return []

        jobs = {}
        workflows = []
        for parameter in it_process.regular_parameters:
            setattr(it_process.process, parameter,
                    getattr(it_process, parameter))

        jobs = {}
        dependencies = set()
        groups = {}
        root_jobs = {}

        if no_output_value:
            # this case is a "really" dynamic iteration, the number of
            # iterations and parameters are determined in runtime, so we
            # cannot handle it at the moment.
            raise ValueError('Dynamic iteration is not handled in this '
                'version of CAPSUL / Soma-Workflow')

            for parameter in it_process.iterative_parameters:
                trait = it_process.trait(parameter)
                if trait.output:
                    setattr(it_process, parameter, [])
            outputs = {}
            for iteration in xrange(size):
                for parameter in it_process.iterative_parameters:
                    if not no_output_value \
                            or not it_process.trait(parameter).output:
                        setattr(it_process.process, parameter,
                                getattr(it_process, parameter)[iteration])

                # TODO FIXME: operate completion... how ?

                #workflow = workflow_from_pipeline(it_process.process,
                                                  #study_config=study_config)
                #workflows.append(workflow)

                for parameter in it_process.iterative_parameters:
                    trait = it_process.trait(parameter)
                    if trait.output:
                        outputs.setdefault(
                            parameter,[]).append(getattr(it_process.process,
                                                         parameter))
            for parameter, value in six.iteritems(outputs):
                setattr(it_process, parameter, value)
        else:
            for iteration in xrange(size):
                for parameter in it_process.iterative_parameters:
                    setattr(it_process.process, parameter,
                            getattr(it_process, parameter)[iteration])

                # TODO FIXME: operate completion... how ?

                process_name = it_process.process.name + '_%d' % iteration
                (sub_jobs, sub_dependencies, sub_groups, sub_root_jobs) = \
                    iter_to_workflow(it_process.process, process_name,
                        step_name,
                        temp_map, shared_map, transfers,
                        shared_paths, disabled_nodes, remove_temp, steps,
                        study_config, iteration)
                jobs.update(dict([((p, iteration), j)
                                  for p, j in six.iteritems(sub_jobs)]))
                dependencies.update(sub_dependencies)
                groups.update(sub_groups)
                root_jobs.update(sub_root_jobs)

        return (jobs, dependencies, groups, root_jobs)

    def workflow_from_graph(graph, temp_map={}, shared_map={},
                            transfers=[{}, {}], shared_paths={},
                            disabled_nodes=set(), forbidden_temp=set(),
                            jobs_priority=0, steps={}, current_step='',
                            study_config={}):
        """ Convert a CAPSUL graph to a soma-workflow workflow

        Parameters
        ----------
        graph: Graph (mandatory)
            a CAPSUL graph
        temp_map: dict (optional)
            temporary files to replace by soma_workflow TemporaryPath objects
        shared_map: dict (optional)
            shared translated paths maps (global to pipeline).
            This dict is updated when needed during the process.
        transfers: list of 2 dicts (optional)
            File transfers dicts (input / ouput), indexed by process, then by
            file path.
        shared_paths: dict (optional)
            holds information about shared resource paths from soma-worflow
            section in study config.
            If not specified, no translation will be used.
        jobs_priority: int (optional, default: 0)
            set this priority on soma-workflow jobs.
        steps: dict (optional)
            node name -> step name dict
        current_step: str (optional)
            the parent node step name
        study_config: StydyConfig instance (optional)
            used only for iterative nodes, to be passed to create sub-workflows

        Returns
        -------
        workflow: tuple (jobs, dependencies, groups, root_jobs)
            the corresponding soma-workflow workflow definition (to be passed
            to Workflow constructor)
        """
        jobs = {}
        groups = {}
        root_jobs = {}
        dependencies = set()
        group_nodes = {}

        ordered_nodes = graph.topological_sort()
        proc_keys = dict([(node[1] if isinstance(node[1], Graph)
                              else node[1][0].process, i)
                           for i, node in enumerate(ordered_nodes)])

        # Go through all graph nodes
        for node_name, node in six.iteritems(graph._nodes):
            # If the the node meta is a Graph store it
            if isinstance(node.meta, Graph):
                group_nodes[node_name] = node
            # Otherwise convert all the processes in meta as jobs
            else:
                sub_jobs = {}
                for pipeline_node in node.meta:
                    process = pipeline_node.process
                    if pipeline_node in disabled_nodes:
                        continue
                    step_name = current_step or steps.get(pipeline_node.name)
                    if isinstance(process, ProcessIteration):
                        # iterative node
                        group_nodes.setdefault(
                            node_name, []).append(pipeline_node)
                    elif (not isinstance(process, Pipeline) and
                            isinstance(process, Process)):
                        job = build_job(process, temp_map, shared_map,
                                        transfers, shared_paths,
                                        forbidden_temp=forbidden_temp,
                                        name=pipeline_node.name,
                                        priority=jobs_priority,
                                        step_name=step_name)
                        sub_jobs[process] = job
                        root_jobs[process] = [job]
                        #node.job = job
                jobs.update(sub_jobs)

        # Recurrence on graph node
        for node_name, node in six.iteritems(group_nodes):
            if isinstance(node, list):
                # iterative nodes
                for i, it_node in enumerate(node):
                    process = it_node.process
                    sub_workflows = build_iteration(
                        process, step_name, temp_map,
                        shared_map, transfers, shared_paths, disabled_nodes,
                        {}, steps, study_config={})
                    (sub_jobs, sub_deps, sub_groups, sub_root_jobs) = \
                        sub_workflows
                    group = build_group(node_name, six_values(sub_root_jobs))
                    groups.setdefault(process, []).append(group)
                    root_jobs.setdefault(process, []).append(group)
                    groups.update(sub_groups)
                    jobs.update(sub_jobs)
                    dependencies.update(sub_deps)
            else:
                # sub-pipeline
                wf_graph = node.meta
                step_name = current_step or steps.get(node_name, '')
                (sub_jobs, sub_deps, sub_groups, sub_root_jobs) \
                    = workflow_from_graph(
                        wf_graph, temp_map, shared_map, transfers,
                        shared_paths, disabled_nodes,
                        jobs_priority=jobs_priority,
                        steps=steps, current_step=step_name)
                group = build_group(node_name, six_values(sub_root_jobs))
                groups[node.meta] = group
                root_jobs[node.meta] = [group]
                jobs.update(sub_jobs)
                groups.update(sub_groups)
                dependencies.update(sub_deps)

        # Add dependencies between a source job and destination jobs
        for node_name, node in six.iteritems(graph._nodes):
            # Source job
            if isinstance(node.meta, list):
                if isinstance(node.meta[0].process, ProcessIteration):
                    sjobs = groups.get(node.meta[0].process)
                    if not sjobs:
                        continue # disabled
                elif node.meta[0].process in jobs:
                    sjobs = [jobs[node.meta[0].process]]
                else:
                    continue # disabled node
            else:
                sjobs = [groups[node.meta]]
            # Destination jobs
            for dnode in node.links_to:
                if isinstance(dnode.meta, list):
                    if isinstance(dnode.meta[0].process, ProcessIteration):
                        djobs = groups.get(dnode.meta[0].process)
                        if not djobs:
                            continue # disabled
                    elif dnode.meta[0].process in jobs:
                        djobs = [jobs[dnode.meta[0].process]]
                    else:
                        continue # disabled node
                else:
                    djobs = groups[dnode.meta]
                    if not isinstance(djobs, list):
                        djobs = [djobs]
                for djob in djobs:
                    dependencies.update([(sjob, djob) for sjob in sjobs])

        # sort root jobs/groups
        root_jobs_list = []
        for p, js in six.iteritems(root_jobs):
            root_jobs_list.extend([(proc_keys[p], p, j) for j in js])
        root_jobs_list.sort()
        root_jobs = OrderedDict([x[1:] for x in root_jobs_list])
        return jobs, dependencies, groups, root_jobs

    def _create_directories_job(pipeline, shared_map={}, shared_paths={},
                                priority=0, transfer_paths=[]):
        def _is_transfer(d, transfer_paths):
            for path in transfer_paths:
                if d.startswith(os.path.join(path, '')):
                    return True
            return False

        directories = [d
                       for d in pipeline_tools.get_output_directories(
                          pipeline)[1]
                       if not _is_transfer(d, transfer_paths)]
        if len(directories) == 0:
            return None # no dirs to create.
        paths = []
        # check for path translations
        for path in directories:
            new_path = _translated_path(path, shared_map, shared_paths)
            paths.append(new_path or path)
        # use a python command to avoid the shell command mkdir
        cmdline = ['python', '-c',
                   'import sys, os; [os.makedirs(p) if not os.path.exists(p) '
                   'else None '
                   'for p in sys.argv[1:]]'] \
                  + paths

        job = swclient.Job(
            name='output directories creation',
            command=cmdline,
            priority=priority)
        return job

    # TODO: handle formats in a separate, centralized place
    # formats: {name: ext_props}
    #     ext_props: {ext: [dependent_exts]}
    #     dependent_exts: (ext, mandatory)
    formats = {
        'NIFTI-1': {'.nii': [], '.img': [('.hdr', True)], '.nii.gz': []},
        'GIS': {'.ima': [('.dim', True)]},
        'GIFTI': {'.gii': []},
        'MESH': {'.mesh': []},
        'ARG': {'.arg': [('.data', False)]},
    }
    # transform it to an ext-based dict
    # merged_formats: {ext: [dependent_exts]}
    # (formats names are lost here)
    merged_formats = {}
    for format, values in six.iteritems(formats):
        merged_formats.update(values)

    if not isinstance(pipeline, Pipeline):
        # "pipeline" is actally a single process (or should, if it is not a
        # pipeline). Get it into a pipeine (with a single node) to make the
        # workflow.
        new_pipeline = Pipeline()
        new_pipeline.add_process('main', pipeline)
        new_pipeline.autoexport_nodes_parameters()
        pipeline = new_pipeline
    temp_map = assign_temporary_filenames(pipeline)
    temp_subst_list = [(x1, x2[0]) for x1, x2 in six.iteritems(temp_map)]
    temp_subst_map = dict(temp_subst_list)
    shared_map = {}
    swf_paths = _get_swf_paths(study_config)
    transfers = _get_transfers(pipeline, swf_paths[0], merged_formats)
    #print('disabling nodes:', disabled_nodes)
    # get complete list of disabled leaf nodes
    if disabled_nodes is None:
        disabled_nodes = pipeline.disabled_pipeline_steps_nodes()
    disabled_nodes = _expand_nodes(disabled_nodes)
    move_to_input, remove_temp = _handle_disable_nodes(
        pipeline, temp_subst_map, transfers, disabled_nodes)
    #print('changed transfers:', move_to_input)
    #print('removed temp:', remove_temp)
    #print('temp_map:', temp_map, '\n')
    #print('SWF transfers:', swf_paths[0])
    #print('shared paths:', swf_paths[1])

    if create_directories:
        # create job
        dirs_job = _create_directories_job(
            pipeline, shared_map=shared_map, shared_paths=swf_paths[1],
            transfer_paths=swf_paths[0])

    # build steps map
    steps = {}
    if hasattr(pipeline, 'pipeline_steps'):
        for step_name, step \
                in six.iteritems(pipeline.pipeline_steps.user_traits()):
            nodes = step.nodes
            steps.update(dict([(node, step_name) for node in nodes]))

    # Get a graph
    try:
        graph = pipeline.workflow_graph()
        (jobs, dependencies, groups, root_jobs) = workflow_from_graph(
            graph, temp_subst_map, shared_map, transfers, swf_paths[1],
            disabled_nodes=disabled_nodes, forbidden_temp=remove_temp,
            steps=steps, study_config=study_config)
    finally:
        restore_empty_filenames(temp_map)

    all_jobs = six_values(jobs)
    root_jobs = six_values(root_jobs)

    # if directories have to be created, all other primary jobs will depend
    # on this first one
    if create_directories and dirs_job is not None:
        dependend_jobs = set()
        for dependency in dependencies:
            dependend_jobs.add(dependency[1])
        new_deps = [(dirs_job, job) for job in all_jobs
                    if job not in dependend_jobs]
        dependencies.update(new_deps)
        all_jobs.insert(0, dirs_job)
        root_jobs.insert(0, dirs_job)

    workflow = swclient.Workflow(jobs=all_jobs,
        dependencies=dependencies,
        root_group=root_jobs,
        name=pipeline.name)

    return workflow


def local_workflow_run(workflow_name, workflow):
    """ Create a soma-workflow controller and submit a workflow

    Parameters
    ----------
    workflow_name: str (mandatory)
        the name of the workflow
    workflow: Workflow (mandatory)
        the soma-workflow workflow
    """
    localhost = socket.gethostname()
    controller = swclient.WorkflowController(localhost)
    wf_id = controller.submit_workflow(workflow=workflow, name=workflow_name)
    swclient.Helper.wait_workflow(wf_id, controller)
    return controller, wf_id<|MERGE_RESOLUTION|>--- conflicted
+++ resolved
@@ -71,17 +71,11 @@
 
     class TempFile(str):
         # class needed temporary to identify temporary paths in the pipeline.
-<<<<<<< HEAD
-        # must inerit a string type since it is used as a trait value
+        # must inherit a string type since it is used as a trait value
         def __init__(self, string=''):
             # in python3 super(..).__init__() cannot take an argument
             # moreover the str value is assigned anyway.
             super(TempFile, self).__init__()
-=======
-        # must inherit a string type since it is used as a trait value
-        def __init__(self, string):
-            super(TempFile, self).__init__(string)
->>>>>>> 99a54755
             if isinstance(string, TempFile):
                 self.pattern = string.pattern
                 self.value = string.value
