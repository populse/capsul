# -*- coding: utf-8 -*-
from __future__ import print_function
from __future__ import absolute_import

import os
import shutil
import unittest
import tempfile
import sys

from soma.controller import file

from capsul.api import Process, Pipeline, Switch
from capsul.process_instance import get_process_instance


class Identity(Process):
    input_image: file(optional=False, output=False)
    output_image: file(optional=False, output=True)
    
class ComplexPipeline(Pipeline):
    """Pipeline to test complex constructions behaviours
    """
    def pipeline_definition(self):

        # Create processes
        self.add_process('first_pipeline',
            'capsul.process.test.test_pipeline')
        self.add_process('pipeline_1',
            'capsul.process.test.test_pipeline',
            make_optional=['output_1', 'output_10','output_100'])
        
        # self.export_parameter('pipeline_1', 'output_1')
        
        self.add_process('pipeline_10',
            'capsul.process.test.test_pipeline',
            make_optional=['output_1', 'output_10','output_100'])
        self.add_process('pipeline_100',
            'capsul.process.test.test_pipeline',
            make_optional=['output_1', 'output_10','output_100'])
        self.add_switch('select_threshold', ['threshold_1', 'threshold_10', 'threshold_100'], ['output_a', 'output_b', 'output_c'])
        self.add_process('identity_a', Identity)
        self.add_process('identity_b', Identity)
        self.add_process('identity_c', Identity)
        
        self.export_parameter('first_pipeline', 'select_method')
        self.add_link('select_method->pipeline_1.select_method')
        self.add_link('select_method->pipeline_10.select_method')
        self.add_link('select_method->pipeline_100.select_method')
        
        self.add_link('first_pipeline.output_1->pipeline_1.input_image')
        self.add_link('first_pipeline.output_10->pipeline_10.input_image')
        self.add_link('first_pipeline.output_100->pipeline_100.input_image')
        
        self.add_link('pipeline_1.output_1->select_threshold.threshold_1_switch_output_a')
        self.add_link('pipeline_1.output_10->select_threshold.threshold_10_switch_output_a')
        self.add_link('pipeline_1.output_100->select_threshold.threshold_100_switch_output_a')
        
        self.add_link('pipeline_10.output_1->select_threshold.threshold_1_switch_output_b')
        self.add_link('pipeline_10.output_10->select_threshold.threshold_10_switch_output_b')
        self.add_link('pipeline_10.output_100->select_threshold.threshold_100_switch_output_b')
        
        self.add_link('pipeline_100.output_1->select_threshold.threshold_1_switch_output_c')
        self.add_link('pipeline_100.output_10->select_threshold.threshold_10_switch_output_c')
        self.add_link('pipeline_100.output_100->select_threshold.threshold_100_switch_output_c')

        self.add_link('select_threshold.output_a->identity_a.input_image')
        self.add_link('select_threshold.output_b->identity_b.input_image')
        self.add_link('select_threshold.output_c->identity_c.input_image')
        
        self.export_parameter('identity_a', 'output_image', 'output_a')
        self.export_parameter('identity_b', 'output_image', 'output_b')
        self.export_parameter('identity_c', 'output_image', 'output_c')
        self.node_position = {'first_pipeline': (118.0, 486.0),
                                'identity_a': (870.0, 644.0),
                                'identity_b': (867.0, 742.0),
                                'identity_c': (866.0, 846.0),
                                'inputs': (-107.0, 491.0),
                                'outputs': (1111.0, 723.0),
                                'pipeline_1': (329.0, 334.0),
                                'pipeline_10': (331.0, 533.0),
                                'pipeline_100': (334.0, 738.0),
                                'select_threshold': (559.0, 453.0)}


class TestComplexPipeline(unittest.TestCase):
    expected_status = [
        ({},
                {
                    '': {
                        '_activated': True,
                        '_enabled': True,
                    },
                    
                    'first_pipeline': {
                        '_activated': True,
                        '_enabled': True,
                    },
                    'first_pipeline.threshold_gt_1': {
                        '_activated': True,
                        '_enabled': True,
                    },
                    'first_pipeline.threshold_gt_10': {
                        '_activated': True,
                        '_enabled': True,
                    },
                    'first_pipeline.threshold_gt_100': {
                        '_activated': True,
                        '_enabled': True,
                    },
                    'first_pipeline.threshold_lt_1': {
                        '_activated': False,
                        '_enabled': False,
                    },
                    'first_pipeline.threshold_lt_10': {
                        '_activated': False,
                        '_enabled': False,
                    },
                    'first_pipeline.threshold_lt_100': {
                        '_activated': False,
                        '_enabled': False,
                    },
                    'first_pipeline.mask_1': {
                        '_activated': True,
                        '_enabled': True,
                    },
                    'first_pipeline.mask_10': {
                        '_activated': True,
                        '_enabled': True,
                    },
                    'first_pipeline.mask_100': {
                        '_activated': True,
                        '_enabled': True,
                    },
                    
                    'pipeline_1': {
                        '_activated': True,
                        '_enabled': True,
                    },
                    'pipeline_1.threshold_gt_1': {
                        '_activated': True,
                        '_enabled': True,
                    },
                    'pipeline_1.threshold_gt_10': {
                        '_activated': False,
                        '_enabled': True,
                    },
                    'pipeline_1.threshold_gt_100': {
                        '_activated': False,
                        '_enabled': True,
                    },
                    'pipeline_1.threshold_lt_1': {
                        '_activated': False,
                        '_enabled': False,
                    },
                    'pipeline_1.threshold_lt_10': {
                        '_activated': False,
                        '_enabled': False,
                    },
                    'pipeline_1.threshold_lt_100': {
                        '_activated': False,
                        '_enabled': False,
                    },
                    'pipeline_1.mask_1': {
                        '_activated': True,
                        '_enabled': True,
                    },
                    'pipeline_1.mask_10': {
                        '_activated': False,
                        '_enabled': True,
                    },
                    'pipeline_1.mask_100': {
                        '_activated': False,
                        '_enabled': True,
                    },
                    
                    'pipeline_10': {
                        '_activated': True,
                        '_enabled': True,
                    },
                    'pipeline_10.threshold_gt_1': {
                        '_activated': True,
                        '_enabled': True,
                    },
                    'pipeline_10.threshold_gt_10': {
                        '_activated': False,
                        '_enabled': True,
                    },
                    'pipeline_10.threshold_gt_100': {
                        '_activated': False,
                        '_enabled': True,
                    },
                    'pipeline_10.threshold_lt_1': {
                        '_activated': False,
                        '_enabled': False,
                    },
                    'pipeline_10.threshold_lt_10': {
                        '_activated': False,
                        '_enabled': False,
                    },
                    'pipeline_10.threshold_lt_100': {
                        '_activated': False,
                        '_enabled': False,
                    },
                    'pipeline_10.mask_1': {
                        '_activated': True,
                        '_enabled': True,
                    },
                    'pipeline_10.mask_10': {
                        '_activated': False,
                        '_enabled': True,
                    },
                    'pipeline_10.mask_100': {
                        '_activated': False,
                        '_enabled': True,
                    },
                    
                    'pipeline_100': {
                        '_activated': True,
                        '_enabled': True,
                    },
                    'pipeline_100.threshold_gt_1': {
                        '_activated': True,
                        '_enabled': True,
                    },
                    'pipeline_100.threshold_gt_10': {
                        '_activated': False,
                        '_enabled': True,
                    },
                    'pipeline_100.threshold_gt_100': {
                        '_activated': False,
                        '_enabled': True,
                    },
                    'pipeline_100.threshold_lt_1': {
                        '_activated': False,
                        '_enabled': False,
                    },
                    'pipeline_100.threshold_lt_10': {
                        '_activated': False,
                        '_enabled': False,
                    },
                    'pipeline_100.threshold_lt_100': {
                        '_activated': False,
                        '_enabled': False,
                    },
                    'pipeline_100.mask_1': {
                        '_activated': True,
                        '_enabled': True,
                    },
                    'pipeline_100.mask_10': {
                        '_activated': False,
                        '_enabled': True,
                    },
                    'pipeline_100.mask_100': {
                        '_activated': False,
                        '_enabled': True,
                    },
                    
                    'select_threshold': {
                        '_activated': True,
                        '_enabled': True,
                    },
                    'identity_a': {
                        '_activated': True,
                        '_enabled': True,
                    },
                    'identity_b': {
                        '_activated': True,
                        '_enabled': True,
                    },
                    'identity_c': {
                        '_activated': True,
                        '_enabled': True,
                    },
                }
        ),
        ({'select_method': 'lower than'},
                {
                    '': {
                        '_activated': True,
                        '_enabled': True,
                    },
                    
                    'first_pipeline': {
                        '_activated': True,
                        '_enabled': True,
                    },
                    'first_pipeline.threshold_lt_1': {
                        '_activated': True,
                        '_enabled': True,
                    },
                    'first_pipeline.threshold_lt_10': {
                        '_activated': True,
                        '_enabled': True,
                    },
                    'first_pipeline.threshold_lt_100': {
                        '_activated': True,
                        '_enabled': True,
                    },
                    'first_pipeline.threshold_gt_1': {
                        '_activated': False,
                        '_enabled': False,
                    },
                    'first_pipeline.threshold_gt_10': {
                        '_activated': False,
                        '_enabled': False,
                    },
                    'first_pipeline.threshold_gt_100': {
                        '_activated': False,
                        '_enabled': False,
                    },
                    'first_pipeline.mask_1': {
                        '_activated': True,
                        '_enabled': True,
                    },
                    'first_pipeline.mask_10': {
                        '_activated': True,
                        '_enabled': True,
                    },
                    'first_pipeline.mask_100': {
                        '_activated': True,
                        '_enabled': True,
                    },
                    
                    'pipeline_1': {
                        '_activated': True,
                        '_enabled': True,
                    },
                    'pipeline_1.threshold_lt_1': {
                        '_activated': True,
                        '_enabled': True,
                    },
                    'pipeline_1.threshold_lt_10': {
                        '_activated': False,
                        '_enabled': True,
                    },
                    'pipeline_1.threshold_lt_100': {
                        '_activated': False,
                        '_enabled': True,
                    },
                    'pipeline_1.threshold_gt_1': {
                        '_activated': False,
                        '_enabled': False,
                    },
                    'pipeline_1.threshold_gt_10': {
                        '_activated': False,
                        '_enabled': False,
                    },
                    'pipeline_1.threshold_gt_100': {
                        '_activated': False,
                        '_enabled': False,
                    },
                    'pipeline_1.mask_1': {
                        '_activated': True,
                        '_enabled': True,
                    },
                    'pipeline_1.mask_10': {
                        '_activated': False,
                        '_enabled': True,
                    },
                    'pipeline_1.mask_100': {
                        '_activated': False,
                        '_enabled': True,
                    },
                    
                    'pipeline_10': {
                        '_activated': True,
                        '_enabled': True,
                    },
                    'pipeline_10.threshold_lt_1': {
                        '_activated': True,
                        '_enabled': True,
                    },
                    'pipeline_10.threshold_lt_10': {
                        '_activated': False,
                        '_enabled': True,
                    },
                    'pipeline_10.threshold_lt_100': {
                        '_activated': False,
                        '_enabled': True,
                    },
                    'pipeline_10.threshold_gt_1': {
                        '_activated': False,
                        '_enabled': False,
                    },
                    'pipeline_10.threshold_gt_10': {
                        '_activated': False,
                        '_enabled': False,
                    },
                    'pipeline_10.threshold_gt_100': {
                        '_activated': False,
                        '_enabled': False,
                    },
                    'pipeline_10.mask_1': {
                        '_activated': True,
                        '_enabled': True,
                    },
                    'pipeline_10.mask_10': {
                        '_activated': False,
                        '_enabled': True,
                    },
                    'pipeline_10.mask_100': {
                        '_activated': False,
                        '_enabled': True,
                    },
                    
                    'pipeline_100': {
                        '_activated': True,
                        '_enabled': True,
                    },
                    'pipeline_100.threshold_lt_1': {
                        '_activated': True,
                        '_enabled': True,
                    },
                    'pipeline_100.threshold_lt_10': {
                        '_activated': False,
                        '_enabled': True,
                    },
                    'pipeline_100.threshold_lt_100': {
                        '_activated': False,
                        '_enabled': True,
                    },
                    'pipeline_100.threshold_gt_1': {
                        '_activated': False,
                        '_enabled': False,
                    },
                    'pipeline_100.threshold_gt_10': {
                        '_activated': False,
                        '_enabled': False,
                    },
                    'pipeline_100.threshold_gt_100': {
                        '_activated': False,
                        '_enabled': False,
                    },
                    'pipeline_100.mask_1': {
                        '_activated': True,
                        '_enabled': True,
                    },
                    'pipeline_100.mask_10': {
                        '_activated': False,
                        '_enabled': True,
                    },
                    'pipeline_100.mask_100': {
                        '_activated': False,
                        '_enabled': True,
                    },
                    
                    'select_threshold': {
                        '_activated': True,
                        '_enabled': True,
                    },
                    'identity_a': {
                        '_activated': True,
                        '_enabled': True,
                    },
                    'identity_b': {
                        '_activated': True,
                        '_enabled': True,
                    },
                    'identity_c': {
                        '_activated': True,
                        '_enabled': True,
                    },
                }
        ),
        ({'select_threshold': 'threshold_10'},
                {
                    '': {
                        '_activated': True,
                        '_enabled': True,
                    },
                    
                    'first_pipeline': {
                        '_activated': True,
                        '_enabled': True,
                    },
                    'first_pipeline.threshold_gt_1': {
                        '_activated': True,
                        '_enabled': True,
                    },
                    'first_pipeline.threshold_gt_10': {
                        '_activated': True,
                        '_enabled': True,
                    },
                    'first_pipeline.threshold_gt_100': {
                        '_activated': True,
                        '_enabled': True,
                    },
                    'first_pipeline.threshold_lt_1': {
                        '_activated': False,
                        '_enabled': False,
                    },
                    'first_pipeline.threshold_lt_10': {
                        '_activated': False,
                        '_enabled': False,
                    },
                    'first_pipeline.threshold_lt_100': {
                        '_activated': False,
                        '_enabled': False,
                    },
                    'first_pipeline.mask_1': {
                        '_activated': True,
                        '_enabled': True,
                    },
                    'first_pipeline.mask_10': {
                        '_activated': True,
                        '_enabled': True,
                    },
                    'first_pipeline.mask_100': {
                        '_activated': True,
                        '_enabled': True,
                    },
                    
                    'pipeline_1': {
                        '_activated': True,
                        '_enabled': True,
                    },
                    'pipeline_1.threshold_gt_1': {
                        '_activated': False,
                        '_enabled': True,
                    },
                    'pipeline_1.threshold_gt_10': {
                        '_activated': True,
                        '_enabled': True,
                    },
                    'pipeline_1.threshold_gt_100': {
                        '_activated': False,
                        '_enabled': True,
                    },
                    'pipeline_1.threshold_lt_1': {
                        '_activated': False,
                        '_enabled': False,
                    },
                    'pipeline_1.threshold_lt_10': {
                        '_activated': False,
                        '_enabled': False,
                    },
                    'pipeline_1.threshold_lt_100': {
                        '_activated': False,
                        '_enabled': False,
                    },
                    'pipeline_1.mask_1': {
                        '_activated': False,
                        '_enabled': True,
                    },
                    'pipeline_1.mask_10': {
                        '_activated': True,
                        '_enabled': True,
                    },
                    'pipeline_1.mask_100': {
                        '_activated': False,
                        '_enabled': True,
                    },
                    
                    'pipeline_10': {
                        '_activated': True,
                        '_enabled': True,
                    },
                    'pipeline_10.threshold_gt_1': {
                        '_activated': False,
                        '_enabled': True,
                    },
                    'pipeline_10.threshold_gt_10': {
                        '_activated': True,
                        '_enabled': True,
                    },
                    'pipeline_10.threshold_gt_100': {
                        '_activated': False,
                        '_enabled': True,
                    },
                    'pipeline_10.threshold_lt_1': {
                        '_activated': False,
                        '_enabled': False,
                    },
                    'pipeline_10.threshold_lt_10': {
                        '_activated': False,
                        '_enabled': False,
                    },
                    'pipeline_10.threshold_lt_100': {
                        '_activated': False,
                        '_enabled': False,
                    },
                    'pipeline_10.mask_1': {
                        '_activated': False,
                        '_enabled': True,
                    },
                    'pipeline_10.mask_10': {
                        '_activated': True,
                        '_enabled': True,
                    },
                    'pipeline_10.mask_100': {
                        '_activated': False,
                        '_enabled': True,
                    },
                    
                    'pipeline_100': {
                        '_activated': True,
                        '_enabled': True,
                    },
                    'pipeline_100.threshold_gt_1': {
                        '_activated': False,
                        '_enabled': True,
                    },
                    'pipeline_100.threshold_gt_10': {
                        '_activated': True,
                        '_enabled': True,
                    },
                    'pipeline_100.threshold_gt_100': {
                        '_activated': False,
                        '_enabled': True,
                    },
                    'pipeline_100.threshold_lt_1': {
                        '_activated': False,
                        '_enabled': False,
                    },
                    'pipeline_100.threshold_lt_10': {
                        '_activated': False,
                        '_enabled': False,
                    },
                    'pipeline_100.threshold_lt_100': {
                        '_activated': False,
                        '_enabled': False,
                    },
                    'pipeline_100.mask_1': {
                        '_activated': False,
                        '_enabled': True,
                    },
                    'pipeline_100.mask_10': {
                        '_activated': True,
                        '_enabled': True,
                    },
                    'pipeline_100.mask_100': {
                        '_activated': False,
                        '_enabled': True,
                    },
                    
                    'select_threshold': {
                        '_activated': True,
                        '_enabled': True,
                    },
                    'identity_a': {
                        '_activated': True,
                        '_enabled': True,
                    },
                    'identity_b': {
                        '_activated': True,
                        '_enabled': True,
                    },
                    'identity_c': {
                        '_activated': True,
                        '_enabled': True,
                    },
                }
        ),
        ({'select_threshold': 'threshold_10',
          'select_method': 'lower than'},
                {
                    '': {
                        '_activated': True,
                        '_enabled': True,
                    },
                    
                    'first_pipeline': {
                        '_activated': True,
                        '_enabled': True,
                    },
                    'first_pipeline.threshold_lt_1': {
                        '_activated': True,
                        '_enabled': True,
                    },
                    'first_pipeline.threshold_lt_10': {
                        '_activated': True,
                        '_enabled': True,
                    },
                    'first_pipeline.threshold_lt_100': {
                        '_activated': True,
                        '_enabled': True,
                    },
                    'first_pipeline.threshold_gt_1': {
                        '_activated': False,
                        '_enabled': False,
                    },
                    'first_pipeline.threshold_gt_10': {
                        '_activated': False,
                        '_enabled': False,
                    },
                    'first_pipeline.threshold_gt_100': {
                        '_activated': False,
                        '_enabled': False,
                    },
                    'first_pipeline.mask_1': {
                        '_activated': True,
                        '_enabled': True,
                    },
                    'first_pipeline.mask_10': {
                        '_activated': True,
                        '_enabled': True,
                    },
                    'first_pipeline.mask_100': {
                        '_activated': True,
                        '_enabled': True,
                    },
                    
                    'pipeline_1': {
                        '_activated': True,
                        '_enabled': True,
                    },
                    'pipeline_1.threshold_lt_1': {
                        '_activated': False,
                        '_enabled': True,
                    },
                    'pipeline_1.threshold_lt_10': {
                        '_activated': True,
                        '_enabled': True,
                    },
                    'pipeline_1.threshold_lt_100': {
                        '_activated': False,
                        '_enabled': True,
                    },
                    'pipeline_1.threshold_gt_1': {
                        '_activated': False,
                        '_enabled': False,
                    },
                    'pipeline_1.threshold_gt_10': {
                        '_activated': False,
                        '_enabled': False,
                    },
                    'pipeline_1.threshold_gt_100': {
                        '_activated': False,
                        '_enabled': False,
                    },
                    'pipeline_1.mask_1': {
                        '_activated': False,
                        '_enabled': True,
                    },
                    'pipeline_1.mask_10': {
                        '_activated': True,
                        '_enabled': True,
                    },
                    'pipeline_1.mask_100': {
                        '_activated': False,
                        '_enabled': True,
                    },
                    
                    'pipeline_10': {
                        '_activated': True,
                        '_enabled': True,
                    },
                    'pipeline_10.threshold_lt_1': {
                        '_activated': False,
                        '_enabled': True,
                    },
                    'pipeline_10.threshold_lt_10': {
                        '_activated': True,
                        '_enabled': True,
                    },
                    'pipeline_10.threshold_lt_100': {
                        '_activated': False,
                        '_enabled': True,
                    },
                    'pipeline_10.threshold_gt_1': {
                        '_activated': False,
                        '_enabled': False,
                    },
                    'pipeline_10.threshold_gt_10': {
                        '_activated': False,
                        '_enabled': False,
                    },
                    'pipeline_10.threshold_gt_100': {
                        '_activated': False,
                        '_enabled': False,
                    },
                    'pipeline_10.mask_1': {
                        '_activated': False,
                        '_enabled': True,
                    },
                    'pipeline_10.mask_10': {
                        '_activated': True,
                        '_enabled': True,
                    },
                    'pipeline_10.mask_100': {
                        '_activated': False,
                        '_enabled': True,
                    },
                    
                    'pipeline_100': {
                        '_activated': True,
                        '_enabled': True,
                    },
                    'pipeline_100.threshold_lt_1': {
                        '_activated': False,
                        '_enabled': True,
                    },
                    'pipeline_100.threshold_lt_10': {
                        '_activated': True,
                        '_enabled': True,
                    },
                    'pipeline_100.threshold_lt_100': {
                        '_activated': False,
                        '_enabled': True,
                    },
                    'pipeline_100.threshold_gt_1': {
                        '_activated': False,
                        '_enabled': False,
                    },
                    'pipeline_100.threshold_gt_10': {
                        '_activated': False,
                        '_enabled': False,
                    },
                    'pipeline_100.threshold_gt_100': {
                        '_activated': False,
                        '_enabled': False,
                    },
                    'pipeline_100.mask_1': {
                        '_activated': False,
                        '_enabled': True,
                    },
                    'pipeline_100.mask_10': {
                        '_activated': True,
                        '_enabled': True,
                    },
                    'pipeline_100.mask_100': {
                        '_activated': False,
                        '_enabled': True,
                    },
                    
                    'select_threshold': {
                        '_activated': True,
                        '_enabled': True,
                    },
                    'identity_a': {
                        '_activated': True,
                        '_enabled': True,
                    },
                    'identity_b': {
                        '_activated': True,
                        '_enabled': True,
                    },
                    'identity_c': {
                        '_activated': True,
                        '_enabled': True,
                    },
                }
        ),
    ]

    def test_activations(self):
        for kwargs, activations_to_check in self.expected_status:
            pipeline = get_process_instance(ComplexPipeline, **kwargs)
            
        for full_node_name, node_activations in activations_to_check.items():
            split = full_node_name.split('.')
            node_pipeline = pipeline
            for i in split[:-1]:
                node_pipeline = node_pipeline.nodes[i]
            node_name = split[-1]
            try:
                node = node_pipeline.nodes[node_name]
            except KeyError:
                raise KeyError('Pipeline {0} has no node named {1}'.format(node_pipeline.pipeline, node_name))
            try:
                what = 'activation of node {0}'.format(full_node_name or 'main pipeline node')
                expected = node_activations.get('_activated')
                if expected is not None:
                    got = node.activated
                    self.assertEqual(expected, got)
                what = 'enabled for node {0}'.format(full_node_name or 'main pipeline node')
                expected = node_activations.get('_enabled')
                if expected is not None:
                    got = node.enabled
                    self.assertEqual(expected, got)            
            except AssertionError:
                raise AssertionError('Wrong activation within ComplexPipeline with parameters {0}: {1} is supposed to be {2} but is {3}'.format(kwargs, what, expected, got))

def test():
    """ Function to execute unitest
    """
    suite = unittest.TestLoader().loadTestsFromTestCase(TestComplexPipeline)
    runtime = unittest.TextTestRunner(verbosity=2).run(suite)
    return runtime.wasSuccessful()


if __name__ == '__main__':
    print('Test return code:', test())

    if '-v' in sys.argv[1:]:
        from pprint import pprint
        
        pipeline = get_process_instance(ComplexPipeline)
            
<<<<<<< HEAD
        from soma.qt_gui.qt_backend import Qt
        from capsul.qt_gui.widgets import PipelineDevelopperView
        from capsul.qt_gui.widgets.activation_inspector import ActivationInspectorApp

        app = Qt.QApplication(sys.argv)

        sys.argv = [sys.argv[0]]
        aapp = ActivationInspectorApp(ComplexPipeline)

        view = PipelineDevelopperView(pipeline, allow_open_controller=True,
                                      show_sub_pipelines=True)
=======
        from soma.qt_gui.qt_backend import QtGui
        from capsul.qt_gui.widgets import PipelineDeveloperView
        #from capsul.qt_gui.widgets.activation_inspector import ActivationInspectorApp

        #app = ActivationInspectorApp(ComplexPipeline)
        app = QtGui.QApplication(sys.argv)
        
        view = PipelineDeveloperView(pipeline, allow_open_controller=True, show_sub_pipelines=True)
>>>>>>> b6ccfb73
        view.show()
        
        app.exec_()
        del view<|MERGE_RESOLUTION|>--- conflicted
+++ resolved
@@ -888,9 +888,8 @@
         
         pipeline = get_process_instance(ComplexPipeline)
             
-<<<<<<< HEAD
         from soma.qt_gui.qt_backend import Qt
-        from capsul.qt_gui.widgets import PipelineDevelopperView
+        from capsul.qt_gui.widgets import PipelineDeveloperView
         from capsul.qt_gui.widgets.activation_inspector import ActivationInspectorApp
 
         app = Qt.QApplication(sys.argv)
@@ -898,18 +897,8 @@
         sys.argv = [sys.argv[0]]
         aapp = ActivationInspectorApp(ComplexPipeline)
 
-        view = PipelineDevelopperView(pipeline, allow_open_controller=True,
-                                      show_sub_pipelines=True)
-=======
-        from soma.qt_gui.qt_backend import QtGui
-        from capsul.qt_gui.widgets import PipelineDeveloperView
-        #from capsul.qt_gui.widgets.activation_inspector import ActivationInspectorApp
-
-        #app = ActivationInspectorApp(ComplexPipeline)
-        app = QtGui.QApplication(sys.argv)
-        
-        view = PipelineDeveloperView(pipeline, allow_open_controller=True, show_sub_pipelines=True)
->>>>>>> b6ccfb73
+        view = PipelineDeveloperView(pipeline, allow_open_controller=True,
+                                     show_sub_pipelines=True)
         view.show()
         
         app.exec_()
