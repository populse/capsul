# -*- coding: utf-8 -*-
from __future__ import print_function
from __future__ import absolute_import
import unittest
import os
import json
from capsul.api import Process
<<<<<<< HEAD
from capsul.api import Pipeline
from soma.controller import undefined
=======
from capsul.api import Pipeline, PipelineNode
>>>>>>> b6ccfb73
import sys


class DummyProcess(Process):
    """ Dummy Test Process
    """
    def __init__(self):
        super(DummyProcess, self).__init__(
            'capsul.pipeline.test.test_switch_subpipeline.DummyProcess')

        # inputs
        self.add_field("input_image", str, optional=False)
        self.add_field("other_input", str, optional=True)

        # outputs
        self.add_field("output_image", str, optional=False, output=True)
        self.add_field("other_output", str, optional=False, output=True)

    def execute(self):
        self.output_image = self.input_image
        self.other_output = self.other_input


class DummyProcess1_1(Process):
    """ Dummy Test Process with 1 input and one output
    """
    def __init__(self):
        super(DummyProcess1_1, self).__init__(
            'capsul.pipeline.test.test_switch_subpipeline.DummyProcess1_1')

        # inputs
        self.add_field("input", str, optional=False)

        # outputs
        self.add_field("output", str, optional=False, output=True)

    def execute(self):
        self.output = self.input

class DummyProcess2_1(Process):
    """ Dummy Test Process with 2 inputs and one output
    """
    def __init__(self):
        super(DummyProcess2_1, self).__init__(
            'capsul.pipeline.test.test_switch_subpipeline.DummyProcess2_1')

        # inputs
        self.add_field("input1", str, optional=False)
        self.add_field("input2", str, optional=False)

        # outputs
        self.add_field("output", str, optional=False, output=True)

    def execute(self):
        self.output = '_'.join((self.input1, self.input2))


class DummyProcess4_1(Process):
    """ Dummy Test Process with 4 inputs and one output
    """
    def __init__(self):
        super(DummyProcess4_1, self).__init__(
            'capsul.pipeline.test.test_switch_subpipeline.DummyProcess4_1')

        # inputs
        self.add_field("input1", str, optional=False)
        self.add_field("input2", str, optional=False)
        self.add_field("input3", str, optional=False)
        self.add_field("input4", str, optional=False)

        # outputs
        self.add_field("output", str, optional=False, output=True)

    def execute(self):
        self.output = '_'.join((self.input1, self.input2, self.input3, 
                                self.input4))

class SwitchPipeline(Pipeline):
    """ Simple Pipeline to test the Switch Node
    """
    def pipeline_definition(self):

        # Create processes
        self.add_process("way1",
            "capsul.pipeline.test.test_switch_subpipeline.DummyProcess")
        self.add_process("way2",
            "capsul.pipeline.test.test_switch_subpipeline.DummyProcess")

        # Create Switch
        self.add_switch("switch", ["one", "two"],
                        ["switch_image", ])

        # Link input
        self.export_parameter("way1", "input_image")

        # Links
        self.add_link("way1.output_image->switch.one_switch_switch_image")

        self.add_link("input_image->way2.input_image")

        self.add_link("way2.output_image->switch.two_switch_switch_image")

        # Outputs
        self.export_parameter("way1", "other_output",
                              pipeline_parameter="weak_output_1",
                              weak_link=True, is_optional=True)
        self.export_parameter("way2", "other_output",
                              pipeline_parameter="weak_output_2",
                              weak_link=True, is_optional=True)
        self.export_parameter("switch", "switch_image",
                              pipeline_parameter="result_image")

        self.node_position = {'inputs': (40.0, 240.0),
                              'outputs': (605.0, 289.0),
                              'switch': (381.0, 255.0),
                              'way1': (211.0, 179.0),
                              'way2': (208.0, 338.0)}



class MultipleConnectionsPipeline(Pipeline):
    """ Simple Pipeline to test one input connected to several processes
    """
    def pipeline_definition(self):

        # Create processes
        self.add_process("process1",
            "capsul.pipeline.test.test_switch_subpipeline.DummyProcess1_1")
        self.export_parameter('process1', 'input', 'input1')
        self.add_process("process2",
            "capsul.pipeline.test.test_switch_subpipeline.DummyProcess1_1")
        self.add_link('input1->process2.input')
        self.add_process("process3",
            "capsul.pipeline.test.test_switch_subpipeline.DummyProcess1_1")
        self.add_link('input1->process3.input')
        self.add_process("process4",
            "capsul.pipeline.test.test_switch_subpipeline.DummyProcess4_1")
        self.add_link('process1.output->process4.input1')
        self.add_link('process2.output->process4.input2')
        self.add_link('process3.output->process4.input3')
        self.export_parameter('process4', 'input4', 'input2')

        self.node_position = {'inputs': (28.9, 340.8),
                              'outputs': (574.4, 236.0),
                              'process1': (229.2, 82.8),
                              'process2': (236.6, 206.7),
                              'process3': (214.2, 327.6),
                              'process4': (397.8, 314.2)}


class MainTestPipeline(Pipeline):
    def pipeline_definition(self):
        self.add_process('switch_pipeline',
            "capsul.pipeline.test.test_switch_subpipeline.SwitchPipeline")
        # Export may be omitted here but it is necessary to force parameters
        # order.
        self.export_parameter('switch_pipeline', 'input_image')
        self.export_parameter('switch_pipeline', 'switch', 'which_way')
        self.add_process('way1_1',
            "capsul.pipeline.test.test_switch_subpipeline.MultipleConnectionsPipeline")
        self.add_process('way1_2',
            "capsul.pipeline.test.test_switch_subpipeline.DummyProcess1_1")
        self.add_process('way2_1',
            "capsul.pipeline.test.test_switch_subpipeline.MultipleConnectionsPipeline")
        self.add_process('way2_2',
            "capsul.pipeline.test.test_switch_subpipeline.DummyProcess1_1")
        self.add_link('switch_pipeline.weak_output_1->way1_1.input1')
        self.add_link('switch_pipeline.result_image->way1_1.input2')
        self.add_link('way1_1.output->way1_2.input')
        self.export_parameter('way1_2', 'output')
        self.add_link('switch_pipeline.weak_output_2->way2_1.input1')
        self.add_link('switch_pipeline.result_image->way2_1.input2')
        self.add_link('way2_1.output->way2_2.input')
        self.add_link('way2_2.output->output')

        #self.node_position = {'inputs': (-33.8, 278.1),
                              #'outputs': (661.0, 239.0),
                              #'switch_pipeline': (173.0, 112.0),
                              #'way1_1': (377.0, 113.0),
                              #'way1_2': (510.0, 163.0),
                              #'way2_1': (376.0, 246.0),
                              #'way2_2': (507.0, 296.0)}
        self.node_position = {'inputs': (-605.0, -77.0),
                              'outputs': (1022.0, 56.0),
                              'switch_pipeline': (-439.0, 51.0),
                              'way1_1': (335.0, -207.0),
                              'way1_2': (851.0, -66.0),
                              'way2_1': (381.0, 116.0),
                              'way2_2': (852.0, 170.0)}


class TestSwitchPipeline(unittest.TestCase):

    def setUp(self):
        self.maxDiff = None
        self.pipeline = MainTestPipeline()

    def load_state(self, file_name):
        file_name = os.path.join(os.path.dirname(__file__), file_name + '.json')
        with open(file_name) as f:
            return json.load(f)

    def test_self_state(self):
        # verify that the state of a pipeline does not generate differences
        # when compared to itself
        state = self.pipeline.pipeline_state()
        self.assertEqual(self.pipeline.compare_to_state(state),[])

    def test_switch_value(self):
        state_one = self.load_state('test_switch_subpipeline_one')    
        state_two = self.load_state('test_switch_subpipeline_two')
        self.pipeline.which_way = 'two'
        self.assertEqual(self.pipeline.compare_to_state(state_two),[])
        self.pipeline.which_way = 'one'
        self.assertEqual(self.pipeline.compare_to_state(state_one),[])


def test():
    """ Function to execute unitest
    """
    suite = unittest.TestLoader().loadTestsFromTestCase(TestSwitchPipeline)
    runtime = unittest.TextTestRunner(verbosity=2).run(suite)
    return runtime.wasSuccessful()



if __name__ == "__main__":
    print("RETURNCODE: ", test())

    if '-v' in sys.argv[1:]:
        def write_state():
            state_file_name = '/tmp/state.json'
            with open(state_file_name,'w') as f:
                json.dump(pipeline.pipeline_state(), f)
            print('Wrote', state_file_name)

        import sys
        from soma.qt_gui import qt_backend
        qt_backend.set_qt_backend(compatible_qt5=True)
        from soma.qt_gui.qt_backend import Qt
<<<<<<< HEAD
        from capsul.qt_gui.widgets import PipelineDevelopperView
        #from capsul.qt_gui.widgets import PipelineUserView
        from capsul.api import Capsul

        app = Qt.QApplication(sys.argv)
        capsul = Capsul()
        # pipeline = capsul.executable(MainTestPipeline)
        pipeline = MainTestPipeline()
        pipeline.selection_changed.add(write_state)
        view1 = PipelineDevelopperView(pipeline, show_sub_pipelines=True,
                                       allow_open_controller=True)
=======
        from capsul.qt_gui.widgets import PipelineDeveloperView
        #from capsul.qt_gui.widgets import PipelineUserView
        from capsul.api import capsul_engine

        app = Qt.QApplication(sys.argv)
        # pipeline = capsul_engine().get_process_instance(MainTestPipeline)
        pipeline = MainTestPipeline()
        pipeline.on_trait_change(write_state,'selection_changed')
        view1 = PipelineDeveloperView(pipeline, show_sub_pipelines=True, allow_open_controller=True)
>>>>>>> b6ccfb73
        view1.add_embedded_subpipeline('switch_pipeline', scale=0.7)
        view1.add_embedded_subpipeline('way1_1', scale=0.4)
        view1.add_embedded_subpipeline('way2_1', scale=0.4)
        view1.show()
        # pipeline._debug_activations = '/tmp/activations.log'
        #view2 = PipelineUserView(pipeline)
        #view2.show()
        app.exec_()
        del view1
        #del view2<|MERGE_RESOLUTION|>--- conflicted
+++ resolved
@@ -5,12 +5,8 @@
 import os
 import json
 from capsul.api import Process
-<<<<<<< HEAD
 from capsul.api import Pipeline
 from soma.controller import undefined
-=======
-from capsul.api import Pipeline, PipelineNode
->>>>>>> b6ccfb73
 import sys
 
 
@@ -251,8 +247,7 @@
         from soma.qt_gui import qt_backend
         qt_backend.set_qt_backend(compatible_qt5=True)
         from soma.qt_gui.qt_backend import Qt
-<<<<<<< HEAD
-        from capsul.qt_gui.widgets import PipelineDevelopperView
+        from capsul.qt_gui.widgets import PipelineDeveloperView
         #from capsul.qt_gui.widgets import PipelineUserView
         from capsul.api import Capsul
 
@@ -261,19 +256,8 @@
         # pipeline = capsul.executable(MainTestPipeline)
         pipeline = MainTestPipeline()
         pipeline.selection_changed.add(write_state)
-        view1 = PipelineDevelopperView(pipeline, show_sub_pipelines=True,
-                                       allow_open_controller=True)
-=======
-        from capsul.qt_gui.widgets import PipelineDeveloperView
-        #from capsul.qt_gui.widgets import PipelineUserView
-        from capsul.api import capsul_engine
-
-        app = Qt.QApplication(sys.argv)
-        # pipeline = capsul_engine().get_process_instance(MainTestPipeline)
-        pipeline = MainTestPipeline()
-        pipeline.on_trait_change(write_state,'selection_changed')
-        view1 = PipelineDeveloperView(pipeline, show_sub_pipelines=True, allow_open_controller=True)
->>>>>>> b6ccfb73
+        view1 = PipelineDeveloperView(pipeline, show_sub_pipelines=True,
+                                      allow_open_controller=True)
         view1.add_embedded_subpipeline('switch_pipeline', scale=0.7)
         view1.add_embedded_subpipeline('way1_1', scale=0.4)
         view1.add_embedded_subpipeline('way2_1', scale=0.4)
