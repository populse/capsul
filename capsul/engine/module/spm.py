--- conflicted
+++ resolved
@@ -26,10 +26,8 @@
     
 def load_module(capsul_engine, module_name):
     capsul_engine.load_module('capsul.engine.module.matlab')
-<<<<<<< HEAD
     capsul_engine.global_config.add_trait('spm', Instance(SPMConfig))
     capsul_engine.global_config.spm = SPMConfig()
-
 
 def set_environ(config, environ):
     spm_config = config.get('spm', {})
@@ -39,37 +37,7 @@
         if error_message:
             complete_environ(config, environ)
         error_message = check_environ(environ)
-=======
-    capsul_engine.add_trait('spm', Instance(SPMConfig))
-    capsul_engine.spm = SPMConfig()
-    capsul_engine.spm.on_trait_change(SomaPartial(update_execution_context, 
-                                                  weakref.proxy(capsul_engine)))
 
-def init_module(capul_engine, module_name, loaded_module):
-    if capul_engine.spm.use is True:
-        check_spm_configuration(capul_engine)
-
-def update_execution_context(capsul_engine):
-    for attr, var in (('directory', 'SPM_DIRECTORY'),
-                      ('version', 'SPM_VERSION'),
-                      ('standalone', 'SPM_STANDALONE')):
-        value = getattr(capsul_engine.spm, attr)
-        if value is not Undefined:
-            capsul_engine.execution_context.environ[var] = str(value)
-
-def check_spm_configuration(capsul_engine):
-    '''
-    Check that capsul_engine configuration is valid to call SPM commands.
-    If not, try to automatically configure SPM. Finally raises an
-    EnvironmentError if configuration is still wrong.
-    '''
-    # Configuration must be valid otherwise
-    # try to update configuration and recheck is validity
-    if check_configuration_values(capsul_engine) is not None:
-        auto_configuration(capsul_engine)
-        error_message = check_configuration_values(capsul_engine)
-
->>>>>>> 9e2b87e7
         if error_message:
             raise EnvironmentError(error_message)
 
@@ -97,62 +65,32 @@
     '''
     Try to automatically complete environment for SPM
     '''
-<<<<<<< HEAD
     spm_directory = config.get('spm', {}).get('directory')
     if spm_directory:
         environ['SPM_DIRECTORY'] = spm_directory
         mcr = glob.glob(osp.join(spm_directory, 'spm*_mcr'))
-        if mcr:
-            environ['SPM_VERSION'] = osp.basename(mcr[0])[3:-4]
-            environ['SPM_STANDALONE'] = 'yes'
-=======
-
-    if capsul_engine.spm.directory is not Undefined:
-#        mcr = glob.glob(osp.join(capsul_engine.spm.directory, 'spm*_mcr'))
-#        if mcr:
-#            capsul_engine.spm.version = osp.basename(mcr[0])[3:-4]
-#            capsul_engine.spm.standalone = True
-# It seems that spm*_mcr does not always exist.
-# Nevertheless, *spm*.sh for MacOS, Linux, and *spm*.exe for Windows, yes !
-                                                                  # MacOS, Linux
-        mcr = glob.glob(osp.join(capsul_engine.spm.directory, '*spm*.sh'))
-
-        if not mcr:                                                    # Windows
-            mcr = glob.glob(osp.join(capsul_engine.spm.directory, '*spm*.exe'))
-            
         if mcr:
             fileName = osp.basename(mcr[0])
             inc = 1
 
             while fileName[fileName.find('spm') + 3:
                            fileName.find('spm') + 3 + inc].isdigit():
-                capsul_engine.spm.version = fileName[fileName.find('spm') + 3:
-                                                     fileName.find('spm') + 3
-                                                                          + inc]
+                environ['SPM_VERSION'] = fileName[fileName.find('spm') + 3:
+                                                  fileName.find('spm') + 3
+                                                                       + inc]
                 inc+=1
         
-            capsul_engine.spm.standalone = True
+            environ['SPM_STANDALONE'] = 'yes'
             
->>>>>>> 9e2b87e7
         else:
             environ['SPM_STANDALONE'] = 'no'
             # determine SPM version (currently 8 or 12)
-<<<<<<< HEAD
             if osp.isdir(osp.join(spm_directory, 'toolbox', 'OldNorm')):
                 environ['SPM_VERSION'] = '12'
             elif osp.isdir(osp.join(spm_directory, 'templates')):
                 environ['SPM_VERSION'] = '8'
             else:
                 environ.pop('SPM_VERSION', None)
-
-=======
-            if osp.isdir(osp.join(
-                    capsul_engine.spm.directory, 'toolbox', 'OldNorm')):
-                capsul_engine.spm.version = '12'
-            elif os.path.isdir(os.path.join(
-                capsul_engine.spm.directory, 'templates')):
-                capsul_engine.spm.version = '8'
->>>>>>> 9e2b87e7
 
 # For SPM with MATLAB license, if we want to get the SPM version from a system
 # call to matlab:.
@@ -185,6 +123,4 @@
 #
 #            if rc == 0:
 #                 capsul_engine.spm.version = err.decode("utf-8")
-#
-            elif capsul_engine.spm.version is not Undefined:
-                del capsul_engine.spm.version+#