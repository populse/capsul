<<<<<<< HEAD
# -*- coding: utf-8 -*-
from __future__ import absolute_import
import os
import weakref

from soma.controller import Controller
from traits.api import File, Undefined, Instance
=======
#import os
#import weakref

#from soma.controller import Controller
#from traits.api import File, Undefined, Instance
>>>>>>> 926bd036

    
def init_settings(capsul_engine):
    with capsul_engine.settings as settings:
        settings.ensure_module_fields('matlab',
        [dict(name='executable',
              type='string',
              description='Full path of the matlab executable'),
         ])


def check_configurations():
    '''
    Check if the activated configuration is valid for Matlaband return
    an error message if there is an error or None if everything is good.
    '''
    matlab_executable = capsul.engine.configurations.get('matalb',{}).get('executable')
    if not matlab_executable:
        return 'MATLAB_EXECUTABLE is not defined'
    if not os.path.exists(matlab_executable):
        return 'Matlab executable is defined as "%s" but this path does not exist' % matlab_executable
    return None

    


<|MERGE_RESOLUTION|>--- conflicted
+++ resolved
@@ -1,18 +1,11 @@
-<<<<<<< HEAD
 # -*- coding: utf-8 -*-
 from __future__ import absolute_import
+
+import capsul.engine
 import os
-import weakref
-
-from soma.controller import Controller
-from traits.api import File, Undefined, Instance
-=======
-#import os
-#import weakref
 
 #from soma.controller import Controller
 #from traits.api import File, Undefined, Instance
->>>>>>> 926bd036
 
     
 def init_settings(capsul_engine):
