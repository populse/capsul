--- conflicted
+++ resolved
@@ -77,7 +77,6 @@
         self.assert_connected()
         for name, value in kwargs.items():
             setattr(executable, name, value)
-<<<<<<< HEAD
         capsul = {
             'status': 'submited',
             'executable': executable.json(),
@@ -87,13 +86,6 @@
         }
         with tempfile.NamedTemporaryFile(dir=self.tmp,suffix='.capsul', mode='w', delete=False) as f:
             json.dump(capsul,f)
-=======
-        with tempfile.NamedTemporaryFile(dir=self.tmp,suffix='.capsul',
-                                         mode='w', delete=False) as f:
-            j = executable.json()
-            j['status'] = 'submited'
-            json.dump(j,f)
->>>>>>> 3be60d9c
             f.flush()
             p = subprocess.Popen(
                 [sys.executable, '-m', 'capsul.run', f.name],
