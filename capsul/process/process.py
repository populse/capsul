--- conflicted
+++ resolved
@@ -1141,11 +1141,7 @@
         self.activate_copy = activate_copy
         self.destination = destination
         if self.activate_copy:
-<<<<<<< HEAD
-            self.inputs_to_clean = inputs_to_clean or []
-=======
             self.inputs_to_clean = inputs_to_clean
->>>>>>> 8e20e3f0
             if inputs_to_symlink is None:
                 self.inputs_to_symlink = self.user_traits().keys()
             else:
@@ -1196,12 +1192,6 @@
         """ Removed some copied inputs that can be deleted at the end of the
         processing.
         """
-<<<<<<< HEAD
-        #print('FileCopyProcess._clean_workspace:', self.inputs_to_clean, self.copied_inputs)
-        for to_rm_name in self.inputs_to_clean:
-            if to_rm_name in self.copied_inputs:
-                self._rm_files(self.copied_inputs[to_rm_name])
-=======
         inputs_to_clean = self.inputs_to_clean
         if inputs_to_clean is None:
             # clean all copied inputs
@@ -1212,7 +1202,6 @@
                 self._rm_files(rm_files)
                 del self.copied_files[to_rm_name]
                 del self.copied_inputs[to_rm_name]
->>>>>>> 8e20e3f0
 
     def _rm_files(self, python_object):
         """ Remove a set of copied files from the filesystem.
@@ -1243,13 +1232,6 @@
         """
         # Get the new trait values
         input_parameters, input_symlinks = self._get_process_arguments()
-<<<<<<< HEAD
-        self.copied_inputs = self._copy_input_files(input_parameters, False)
-        self.copied_inputs.update(
-            self._copy_input_files(input_symlinks, True))
-
-    def _copy_input_files(self, python_object, use_symlink=True):
-=======
         self.copied_files = {}
         self.copied_inputs \
             = self._copy_input_files(input_parameters, False,
@@ -1259,7 +1241,6 @@
 
     def _copy_input_files(self, python_object, use_symlink=True,
                           files_list=None):
->>>>>>> 8e20e3f0
         """ Recursive method that copy the input process files.
 
         Parameters
@@ -1291,16 +1272,12 @@
             out = {}
             for key, val in python_object.items():
                 if val is not Undefined:
-<<<<<<< HEAD
-                    out[key] = self._copy_input_files(val, use_symlink)
-=======
                     if isinstance(files_list, dict):
                         sub_files_list = files_list.setdefault(key, [])
                     else:
                         sub_files_list = files_list
                     out[key] = self._copy_input_files(val, use_symlink,
                                                       sub_files_list)
->>>>>>> 8e20e3f0
 
         # Deal with tuple and list
         # Create an output list or tuple that will contain the copied file
@@ -1309,12 +1286,8 @@
             out = []
             for val in python_object:
                 if val is not Undefined:
-<<<<<<< HEAD
-                    out.append(self._copy_input_files(val, use_symlink))
-=======
                     out.append(self._copy_input_files(val, use_symlink,
                                                       files_list))
->>>>>>> 8e20e3f0
             if isinstance(python_object, tuple):
                 out = tuple(out)
 
@@ -1345,11 +1318,8 @@
                     os.symlink(python_object, out)
                 else:
                     shutil.copy2(python_object, out)
-<<<<<<< HEAD
-=======
                 if files_list is not None:
                     files_list.append(out)
->>>>>>> 8e20e3f0
 
                 # Copy associated .mat files
                 name = fname.split(".")[0]
@@ -1368,11 +1338,8 @@
                             os.symlink(matfname, extraout)
                         else:
                             shutil.copy2(matfname, extraout)
-<<<<<<< HEAD
-=======
                         if files_list is not None:
                             files_list.append(extraout)
->>>>>>> 8e20e3f0
 
         return out
 
