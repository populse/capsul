# -*- coding: utf-8 -*-

from __future__ import print_function

import os
import six
try:
    from traits.api import Str
except ImportError:
    from enthought.traits.api import Str

from soma.controller import Controller
from capsul.api import Pipeline
from soma.application import Application
from soma.fom import DirectoryAsDict
from soma.path import split_path
from capsul.study_config.study_config import StudyConfig


class ProcessWithFom(Controller):
    """
    Class who creates attributes and completion
    Associates a Process and FOMs.

    * A soma.Application needs to be created first, and associated with FOMS:

    ::

        from soma.application import Application
        soma_app = Application( 'soma.fom', '1.0' )
        soma_app.plugin_modules.append( 'soma.fom' )
        soma_app.initialize()

    * A capsul.study_config.StudyConfig also needs to be configured with FOM module, and
      selected FOMS and directories:

    ::

        from capsul.study_config import StudyConfig
        from capsul.study_config.config_modules.fom_config import FomConfig
        study_config = StudyConfig(modules=StudyConfig.default_modules + [FomConfig])
        study_config.update_study_configuration('study_config.json')
        FomConfig.check_and_update_foms(study_config)

    * Only then a ProcessWithFom can be created:

    ::

        process = get_process_instance('morphologist')
        process_with_fom = ProcessWithFom(process, study_config)

    Parameters
    ----------
    process: Process instance (mandatory)
        the process (or piprline) to be associated with FOMS
    study_config: StudyConfig (mandatory)
        config needed for FOMs, see capsul.study_config.study_config
    name: string (optional)
        name of the process in the FOM dictionary. By default the
        process.name variable will be used.

    Methods
    -------
    create_completion
    create_attributes_with_fom
    """
    def __init__(self, process, study_config, name=None):
        super(ProcessWithFom, self).__init__()
        self.process = process
        if name is None:
            self.name = process.name
        else:
            self.name = name
        self.study_config = study_config
        self.list_process_iteration = []
        self.attributes = {}
        self.create_attributes_with_fom()
        self.completion_ongoing = False

    def iteration(self, process, newfile):
        # FIXME: what is newfile ?
        self.list_process_iteration.append(process)
        pwd = ProcessWithFom(process)
        pwd.create_attributes_with_fom()
        pwd.create_completion()
        return pwd

    def iteration_run(self):
        # this method should be replaced by a call to
        # pipeline_workflow.workflow_from_pipeline()
        # (but first, the iteration has to be an actual pipeline)
        from soma_workflow.client import Job, Workflow, WorkflowController

        print('ITERATION RUN')
        jobs = {}
        i = 0
        for process in self.list_process_iteration:
            jobs['job'+str(i)] = Job(command=process.command())
            i = i+1

        wf = Workflow(jobs=[value for value in \
            jobs.itervalues()], name='test')
        # Helper.serialize('/tmp/test_wf',wf)
        controller = WorkflowController()
        controller.submit_workflow(workflow=wf, name='test run')


    def create_attributes_with_fom(self):
        """To get useful attributes by the fom"""

        input_atp = self.study_config.modules_data.fom_atp['input']
        output_atp = self.study_config.modules_data.fom_atp['output']
        input_fom = self.study_config.modules_data.foms['input']
        output_fom = self.study_config.modules_data.foms['output']

        #Get attributes in input fom
        process_attributes = set()
        names_search_list = (self.name, self.process.id, self.process.name)
        for name in names_search_list:
            fom_patterns = input_fom.patterns.get(name)
            if fom_patterns is not None:
                break
        else:
            raise KeyError('Process not found in FOMs amongst %s' \
                % repr(names_search_list))
        for parameter in fom_patterns:
            process_attributes.update(
                input_atp.find_discriminant_attributes(
                    fom_parameter=parameter))

        for att in process_attributes:
            if not att.startswith('fom_'):
                default_value \
                    = input_fom.attribute_definitions[att].get(
                        'default_value')
                self.attributes[att] = default_value
                self.add_trait(att, Str(self.attributes[att]))

        # Only search other attributes if fom not the same (by default merge
        # attributes of the same foms)
        if self.study_config.input_fom != self.study_config.output_fom:
            # Get attributes in output fom
            process_attributes2 = set()
            for parameter in output_fom.patterns[self.process.name]:
                process_attributes2.update(
                    output_atp.find_discriminant_attributes(
                        fom_parameter=parameter))

            for att in process_attributes2:
                if not att.startswith('fom_'):
                    default_value \
                        = output_fom.attribute_definitions[att].get(
                            'default_value')
                    if att in process_attributes \
                            and default_value != self.attributes[att]:
                        print('same attribute but not same default value so '
                              'nothing is displayed')
                    else:
                        self.attributes[att] = default_value
                        self.add_trait(att, Str(self.attributes[att]))


    def find_attributes(self, value):
        """By the path, find value of attributes"""

        pta = self.study_config.modules_data.fom_pta['input']

        # Extract the attributes from the first result returned by
        # parse_directory
        liste = split_path(value)
        len_element_to_delete = 1
        for element in liste:
            if element != os.sep:
                len_element_to_delete \
                    = len_element_to_delete + len(element) + 1
                new_value = value[len_element_to_delete:len(value)]
                try:
                    #import logging
                    #logging.root.setLevel( logging.DEBUG )
                    #path, st, self.attributes = pta.parse_directory(
                    #    DirectoryAsDict.paths_to_dict( new_value),
                    #        log=logging ).next()
                    path, st, attributes = pta.parse_directory(
                        DirectoryAsDict.paths_to_dict( new_value) ).next()
                    break
                except StopIteration:
                    if element == liste[-1]:
                        raise ValueError(
                            '%s is not recognized for parameter "%s" of "%s"' \
                                % ( new_value,None, self.process.name ) )

        for att in attributes:
            if att in self.attributes:
                setattr(self, att, attributes[att])


    def create_completion(self):
        '''Completes the underlying process parameters according to the
        attributes set.

        This is equivalent to:

        >>> proc_with_fom.process_completion(proc_with_fom.process,
                proc_with_fom.name)
        '''
        # print('CREATE COMPLETION, name:', self.name)
        self.process_completion(self.process, self.name)


    def process_completion(self, process, name=None, verbose=False):
        '''Completes the given process parameters according to the attributes
        set.

        Parameters
        ----------
        process: Process / Pipeline: (mandatory)
            process on which perform completion
        name: string (optional)
            name under which the process will be searched in the FOM. This
            enables specialized used of otherwise generic processes in the
            context of a given pipeline
        verbose: bool (optional)
            issue warnings when a process cannot be found in the FOM list.
            Default: False
        '''
        if name is None:
            name = self.name

        #input_fom = self.study_config.modules_data.foms['input']
        output_fom = self.study_config.modules_data.foms['output']
        input_atp = self.study_config.modules_data.fom_atp['input']
        output_atp = self.study_config.modules_data.fom_atp['output']

        # if process is a pipeline, create completions for its nodes and
        # sub-pipelines.
        #
        # Note: for now we do so first, so that parameters can be overwritten
        # afterwards by the higher-level pipeline FOM.
        # Ideally we should process the other way: complete high-level,
        # specific parameters first, then complete with lower-level, more
        # generic ones, while blocking already set ones.
        # as this blocking mechanism does not exist yet, we do it this way for
        # now, but it is sub-optimal since many parameters will be set many
        # times.
        if isinstance(process, Pipeline):
            for node_name, node in six.iteritems(process.nodes):
                if node_name == '':
                    continue
                if hasattr(node, 'process'):
                    subprocess = node.process
<<<<<<< HEAD
                    try:
                        pname = '.'.join([name, node_name])
                        self.process_completion(subprocess, pname)
                    except Exception as e:
                        if verbose:
                            print('warning, node %s could not complete FOM'
                                  % node_name)
                            print(e)
=======
                else:
                    # switch case
                    subprocess = node
                try:
                    pname = '.'.join([name, node_name])
                    self.process_completion(subprocess, pname)
                except Exception, e:
                    if verbose:
                        print 'warning, node %s could not complete FOM' \
                            % node_name
                        print e
>>>>>>> cbb82a56

        #Create completion
        if hasattr(process, 'id'):
            names_search_list = (name, process.id, process.name)
        else:
            # switch case
            names_search_list = (name, process.name)
        for fname in names_search_list:
            fom_patterns = output_fom.patterns.get(fname)
            if fom_patterns is not None:
                break
        else:
            raise KeyError('Process not found in FOMs amongst %s' \
                % repr(names_search_list))

        for parameter in fom_patterns:
            # Select only the attributes that are discriminant for this
            # parameter otherwise other attibutes can prevent the appropriate
            # rule to match
            if parameter in process.user_traits():
                if process.trait(parameter).output:
                    atp = output_atp
                else:
                    atp = input_atp
                parameter_attributes = atp.find_discriminant_attributes(
                    fom_parameter=parameter, fom_process=name)
                d = dict((i, self.attributes[i]) \
                    for i in parameter_attributes if i in self.attributes)
                #d = dict( ( i, getattr(self, i) or self.attributes[ i ] ) \
                #    for i in parameter_attributes if i in self.attributes )
                d['fom_process'] = name
                d['fom_parameter'] = parameter
                d['fom_format'] = 'fom_prefered'
                for h in atp.find_paths(d):
                    setattr(process, parameter, h[0])
                    break


    def attributes_changed(self, obj, name, old, new):
        # FIXME: what is obj for ?
        print('attributes changed', name)
        print(self.completion_ongoing)
        if name != 'trait_added' and name != 'user_traits_changed' \
                and self.completion_ongoing is False:
            self.attributes[name] = new
            self.completion_ongoing = True
            self.create_completion()
            self.completion_ongoing = False



<|MERGE_RESOLUTION|>--- conflicted
+++ resolved
@@ -248,16 +248,6 @@
                     continue
                 if hasattr(node, 'process'):
                     subprocess = node.process
-<<<<<<< HEAD
-                    try:
-                        pname = '.'.join([name, node_name])
-                        self.process_completion(subprocess, pname)
-                    except Exception as e:
-                        if verbose:
-                            print('warning, node %s could not complete FOM'
-                                  % node_name)
-                            print(e)
-=======
                 else:
                     # switch case
                     subprocess = node
@@ -266,10 +256,9 @@
                     self.process_completion(subprocess, pname)
                 except Exception, e:
                     if verbose:
-                        print 'warning, node %s could not complete FOM' \
-                            % node_name
-                        print e
->>>>>>> cbb82a56
+                        print('warning, node %s could not complete FOM'
+                              % node_name)
+                        print(e)
 
         #Create completion
         if hasattr(process, 'id'):
