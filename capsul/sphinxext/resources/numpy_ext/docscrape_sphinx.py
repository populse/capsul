from __future__ import division, absolute_import, print_function

import sys, re, inspect, textwrap, pydoc
import sphinx
<<<<<<< HEAD
import six
from docscrape import NumpyDocString
from docscrape import FunctionDoc
from docscrape import ClassDoc
=======
import collections
from .docscrape import NumpyDocString, FunctionDoc, ClassDoc

if sys.version_info[0] >= 3:
    sixu = lambda s: s
else:
    sixu = lambda s: unicode(s, 'unicode_escape')
>>>>>>> 72ee6d4e


class SphinxDocString(NumpyDocString):
    def __init__(self, docstring, config={}):
        NumpyDocString.__init__(self, docstring, config=config)
        self.load_config(config)

    def load_config(self, config):
        self.use_plots = config.get('use_plots', False)
        self.class_members_toctree = config.get('class_members_toctree', True)

    # string conversion routines
    def _str_header(self, name, symbol='`'):
        return ['.. rubric:: ' + name, '']

    def _str_field_list(self, name):
        return [':' + name + ':']

    def _str_indent(self, doc, indent=4):
        out = []
        for line in doc:
            out += [' '*indent + line]
        return out

    def _str_signature(self):
        return ['']
        if self['Signature']:
            return ['``%s``' % self['Signature']] + ['']
        else:
            return ['']

    def _str_summary(self):
        return self['Summary'] + ['']

    def _str_extended_summary(self):
        return self['Extended Summary'] + ['']

    def _str_returns(self):
        out = []
        if self['Returns']:
            out += self._str_field_list('Returns')
            out += ['']
            for param, param_type, desc in self['Returns']:
                if param_type:
                    out += self._str_indent(['**%s** : %s' % (param.strip(),
                                                              param_type)])
                else:
                    out += self._str_indent([param.strip()])
                if desc:
                    out += ['']
                    out += self._str_indent(desc, 8)
                out += ['']
        return out

    def _str_param_list(self, name):
        out = []
        if self[name]:
            out += self._str_field_list(name)
            out += ['']
            for param, param_type, desc in self[name]:
                if param_type:
                    out += self._str_indent(['**%s** : %s' % (param.strip(),
                                                              param_type)])
                else:
                    out += self._str_indent(['**%s**' % param.strip()])
                if desc:
                    out += ['']
                    out += self._str_indent(desc, 8)
                out += ['']
        return out

    @property
    def _obj(self):
        if hasattr(self, '_cls'):
            return self._cls
        elif hasattr(self, '_f'):
            return self._f
        return None

    def _str_member_list(self, name):
        """
        Generate a member listing, autosummary:: table where possible,
        and a table where not.

        """
        out = []
        if self[name]:
            out += ['.. rubric:: %s' % name, '']
            prefix = getattr(self, '_name', '')

            if prefix:
                prefix = '~%s.' % prefix

            autosum = []
            others = []
            for param, param_type, desc in self[name]:
                param = param.strip()

                # Check if the referenced member can have a docstring or not
                param_obj = getattr(self._obj, param, None)
                if not (callable(param_obj)
                        or isinstance(param_obj, property)
                        or inspect.isgetsetdescriptor(param_obj)):
                    param_obj = None

                if param_obj and (pydoc.getdoc(param_obj) or not desc):
                    # Referenced object has a docstring
                    autosum += ["   %s%s" % (prefix, param)]
                else:
                    others.append((param, param_type, desc))

            if autosum:
                out += ['.. autosummary::']
                if self.class_members_toctree:
                    out += ['   :toctree:']
                out += [''] + autosum

            if others:
                maxlen_0 = max(3, max([len(x[0]) for x in others]))
                hdr = sixu("=")*maxlen_0 + sixu("  ") + sixu("=")*10
                fmt = sixu('%%%ds  %%s  ') % (maxlen_0,)
                out += ['', hdr]
                for param, param_type, desc in others:
                    desc = sixu(" ").join(x.strip() for x in desc).strip()
                    if param_type:
                        desc = "(%s) %s" % (param_type, desc)
                    out += [fmt % (param.strip(), desc)]
                out += [hdr]
            out += ['']
        return out

    def _str_section(self, name):
        out = []
        if self[name]:
            out += self._str_header(name)
            out += ['']
            content = textwrap.dedent("\n".join(self[name])).split("\n")
            out += content
            out += ['']
        return out

    def _str_see_also(self, func_role):
        out = []
        if self['See Also']:
            see_also = super(SphinxDocString, self)._str_see_also(func_role)
            out = ['.. seealso::', '']
            out += self._str_indent(see_also[2:])
        return out

    def _str_warnings(self):
        out = []
        if self['Warnings']:
            out = ['.. warning::', '']
            out += self._str_indent(self['Warnings'])
        return out

    def _str_index(self):
        idx = self['index']
        out = []
        if len(idx) == 0:
            return out

<<<<<<< HEAD
        out += ['.. index:: %s' % idx.get('default', '')]
        for section, references in six.iteritems(idx):
=======
        out += ['.. index:: %s' % idx.get('default','')]
        for section, references in idx.items():
>>>>>>> 72ee6d4e
            if section == 'default':
                continue
            elif section == 'refguide':
                out += ['   single: %s' % (', '.join(references))]
            else:
                out += ['   %s: %s' % (section, ','.join(references))]
        return out

    def _str_references(self):
        out = []
        if self['References']:
            out += self._str_header('References')
            if isinstance(self['References'], str):
                self['References'] = [self['References']]
            out.extend(self['References'])
            out += ['']
            # Latex collects all references to a separate bibliography,
            # so we need to insert links to it
            if sphinx.__version__ >= "0.6":
                out += ['.. only:: latex','']
            else:
                out += ['.. latexonly::','']
            items = []
            for line in self['References']:
                m = re.match(r'.. \[([a-z0-9._-]+)\]', line, re.I)
                if m:
                    items.append(m.group(1))
            out += ['   ' + ", ".join(["[%s]_" % item for item in items]), '']
        return out

    def _str_examples(self):
        examples_str = "\n".join(self['Examples'])

        if (self.use_plots and 'import matplotlib' in examples_str
                and 'plot::' not in examples_str):
            out = []
            out += self._str_header('Examples')
            out += ['.. plot::', '']
            out += self._str_indent(self['Examples'])
            out += ['']
            return out
        else:
            return self._str_section('Examples')

    def __str__(self, indent=0, func_role="obj"):
        out = []
        out += self._str_signature()
        out += self._str_index() + ['']
        out += self._str_summary()
        out += self._str_extended_summary()
        out += self._str_param_list('Parameters')
        out += self._str_returns()
        for param_list in ('Other Parameters', 'Raises', 'Warns'):
            out += self._str_param_list(param_list)
        out += self._str_warnings()
        out += self._str_see_also(func_role)
        out += self._str_section('Notes')
        out += self._str_references()
        out += self._str_examples()
        for param_list in ('Attributes', 'Methods'):
            out += self._str_member_list(param_list)
        out = self._str_indent(out,indent)
        return '\n'.join(out)

class SphinxFunctionDoc(SphinxDocString, FunctionDoc):
    def __init__(self, obj, doc=None, config={}):
        self.load_config(config)
        FunctionDoc.__init__(self, obj, doc=doc, config=config)

class SphinxClassDoc(SphinxDocString, ClassDoc):
    def __init__(self, obj, doc=None, func_doc=None, config={}):
        self.load_config(config)
        ClassDoc.__init__(self, obj, doc=doc, func_doc=None, config=config)

class SphinxObjDoc(SphinxDocString):
    def __init__(self, obj, doc=None, config={}):
        self._f = obj
        self.load_config(config)
        SphinxDocString.__init__(self, doc, config=config)

def get_doc_object(obj, what=None, doc=None, config={}):
    if what is None:
        if inspect.isclass(obj):
            what = 'class'
        elif inspect.ismodule(obj):
            what = 'module'
        elif isinstance(obj, collections.Callable):
            what = 'function'
        else:
            what = 'object'
    if what == 'class':
        return SphinxClassDoc(obj, func_doc=SphinxFunctionDoc, doc=doc,
                              config=config)
    elif what in ('function', 'method'):
        return SphinxFunctionDoc(obj, doc=doc, config=config)
    else:
        if doc is None:
            doc = pydoc.getdoc(obj)
        return SphinxObjDoc(obj, doc, config=config)<|MERGE_RESOLUTION|>--- conflicted
+++ resolved
@@ -2,12 +2,6 @@
 
 import sys, re, inspect, textwrap, pydoc
 import sphinx
-<<<<<<< HEAD
-import six
-from docscrape import NumpyDocString
-from docscrape import FunctionDoc
-from docscrape import ClassDoc
-=======
 import collections
 from .docscrape import NumpyDocString, FunctionDoc, ClassDoc
 
@@ -15,7 +9,6 @@
     sixu = lambda s: s
 else:
     sixu = lambda s: unicode(s, 'unicode_escape')
->>>>>>> 72ee6d4e
 
 
 class SphinxDocString(NumpyDocString):
@@ -178,13 +171,8 @@
         if len(idx) == 0:
             return out
 
-<<<<<<< HEAD
-        out += ['.. index:: %s' % idx.get('default', '')]
-        for section, references in six.iteritems(idx):
-=======
         out += ['.. index:: %s' % idx.get('default','')]
         for section, references in idx.items():
->>>>>>> 72ee6d4e
             if section == 'default':
                 continue
             elif section == 'refguide':
