"""Extract reference documentation from the NumPy source tree.

"""
from __future__ import division, absolute_import, print_function

from __future__ import print_function

import inspect
import textwrap
import re
import pydoc
from warnings import warn
import collections
import sys


class Reader(object):
    """A line-based string reader.

    """
    def __init__(self, data):
        """
        Parameters
        ----------
        data : str
           String with lines separated by '\n'.

        """
        if isinstance(data,list):
            self._str = data
        else:
            self._str = data.split('\n') # store string as list of lines

        self.reset()

    def __getitem__(self, n):
        return self._str[n]

    def reset(self):
        self._l = 0 # current line nr

    def read(self):
        if not self.eof():
            out = self[self._l]
            self._l += 1
            return out
        else:
            return ''

    def seek_next_non_empty_line(self):
        for l in self[self._l:]:
            if l.strip():
                break
            else:
                self._l += 1

    def eof(self):
        return self._l >= len(self._str)

    def read_to_condition(self, condition_func):
        start = self._l
        for line in self[start:]:
            if condition_func(line):
                return self[start:self._l]
            self._l += 1
            if self.eof():
                return self[start:self._l+1]
        return []

    def read_to_next_empty_line(self):
        self.seek_next_non_empty_line()
        def is_empty(line):
            return not line.strip()
        return self.read_to_condition(is_empty)

    def read_to_next_unindented_line(self):
        def is_unindented(line):
            return (line.strip() and (len(line.lstrip()) == len(line)))
        return self.read_to_condition(is_unindented)

    def peek(self,n=0):
        if self._l + n < len(self._str):
            return self[self._l + n]
        else:
            return ''

    def is_empty(self):
        return not ''.join(self._str).strip()


class NumpyDocString(object):
    def __init__(self, docstring, config={}):
        docstring = textwrap.dedent(docstring).split('\n')

        self._doc = Reader(docstring)
        self._parsed_data = {
            'Signature': '',
            'Summary': [''],
            'Extended Summary': [],
            'Parameters': [],
            'Returns': [],
            'Raises': [],
            'Warns': [],
            'Other Parameters': [],
            'Attributes': [],
            'Methods': [],
            'See Also': [],
            'Notes': [],
            'Warnings': [],
            'References': '',
            'Examples': '',
            'index': {}
            }

        self._parse()

    def __getitem__(self,key):
        return self._parsed_data[key]

    def __setitem__(self,key,val):
        if key not in self._parsed_data:
            warn("Unknown section %s" % key)
        else:
            self._parsed_data[key] = val

    def _is_at_section(self):
        self._doc.seek_next_non_empty_line()

        if self._doc.eof():
            return False

        l1 = self._doc.peek().strip()  # e.g. Parameters

        if l1.startswith('.. index::'):
            return True

        l2 = self._doc.peek(1).strip() #    ---------- or ==========
        return l2.startswith('-'*len(l1)) or l2.startswith('='*len(l1))

    def _strip(self,doc):
        i = 0
        j = 0
        for i,line in enumerate(doc):
            if line.strip(): break

        for j,line in enumerate(doc[::-1]):
            if line.strip(): break

        return doc[i:len(doc)-j]

    def _read_to_next_section(self):
        section = self._doc.read_to_next_empty_line()

        while not self._is_at_section() and not self._doc.eof():
            if not self._doc.peek(-1).strip(): # previous line was empty
                section += ['']

            section += self._doc.read_to_next_empty_line()

        return section

    def _read_sections(self):
        while not self._doc.eof():
            data = self._read_to_next_section()
            name = data[0].strip()

            if name.startswith('..'): # index section
                yield name, data[1:]
            elif len(data) < 2:
                yield StopIteration
            else:
                yield name, self._strip(data[2:])

    def _parse_param_list(self,content):
        r = Reader(content)
        params = []
        while not r.eof():
            header = r.read().strip()
            if ' : ' in header:
                arg_name, arg_type = header.split(' : ')[:2]
            else:
                arg_name, arg_type = header, ''

            desc = r.read_to_next_unindented_line()
            desc = dedent_lines(desc)

            params.append((arg_name,arg_type,desc))

        return params


    _name_rgx = re.compile(r"^\s*(:(?P<role>\w+):`(?P<name>[a-zA-Z0-9_.-]+)`|"
                           r" (?P<name2>[a-zA-Z0-9_.-]+))\s*", re.X)
    def _parse_see_also(self, content):
        """
        func_name : Descriptive text
            continued text
        another_func_name : Descriptive text
        func_name1, func_name2, :meth:`func_name`, func_name3

        """
        items = []

        def parse_item_name(text):
            """Match ':role:`name`' or 'name'"""
            m = self._name_rgx.match(text)
            if m:
                g = m.groups()
                if g[1] is None:
                    return g[3], None
                else:
                    return g[2], g[1]
            raise ValueError("%s is not a item name" % text)

        def push_item(name, rest):
            if not name:
                return
            name, role = parse_item_name(name)
            items.append((name, list(rest), role))
            del rest[:]

        current_func = None
        rest = []

        for line in content:
            if not line.strip(): continue

            m = self._name_rgx.match(line)
            if m and line[m.end():].strip().startswith(':'):
                push_item(current_func, rest)
                current_func, line = line[:m.end()], line[m.end():]
                rest = [line.split(':', 1)[1].strip()]
                if not rest[0]:
                    rest = []
            elif not line.startswith(' '):
                push_item(current_func, rest)
                current_func = None
                if ',' in line:
                    for func in line.split(','):
                        if func.strip():
                            push_item(func, [])
                elif line.strip():
                    current_func = line
            elif current_func is not None:
                rest.append(line.strip())
        push_item(current_func, rest)
        return items

    def _parse_index(self, section, content):
        """
        .. index: default
           :refguide: something, else, and more

        """
        def strip_each_in(lst):
            return [s.strip() for s in lst]

        out = {}
        section = section.split('::')
        if len(section) > 1:
            out['default'] = strip_each_in(section[1].split(','))[0]
        for line in content:
            line = line.split(':')
            if len(line) > 2:
                out[line[1]] = strip_each_in(line[2].split(','))
        return out

    def _parse_summary(self):
        """Grab signature (if given) and summary"""
        if self._is_at_section():
            return

        # If several signatures present, take the last one
        while True:
            summary = self._doc.read_to_next_empty_line()
            summary_str = " ".join([s.strip() for s in summary]).strip()
            if re.compile('^([\w., ]+=)?\s*[\w\.]+\(.*\)$').match(summary_str):
                self['Signature'] = summary_str
                if not self._is_at_section():
                    continue
            break

        if summary is not None:
            self['Summary'] = summary

        if not self._is_at_section():
            self['Extended Summary'] = self._read_to_next_section()

    def _parse(self):
        self._doc.reset()
        self._parse_summary()

        for (section,content) in self._read_sections():
            if not section.startswith('..'):
                section = ' '.join([s.capitalize() for s in section.split(' ')])
            if section in ('Parameters', 'Returns', 'Raises', 'Warns',
                           'Other Parameters', 'Attributes', 'Methods'):
                self[section] = self._parse_param_list(content)
            elif section.startswith('.. index::'):
                self['index'] = self._parse_index(section, content)
            elif section == 'See Also':
                self['See Also'] = self._parse_see_also(content)
            else:
                self[section] = content

    # string conversion routines

    def _str_header(self, name, symbol='-'):
        return [name, len(name)*symbol]

    def _str_indent(self, doc, indent=4):
        out = []
        for line in doc:
            out += [' '*indent + line]
        return out

    def _str_signature(self):
        if self['Signature']:
            return [self['Signature'].replace('*','\*')] + ['']
        else:
            return ['']

    def _str_summary(self):
        if self['Summary']:
            return self['Summary'] + ['']
        else:
            return []

    def _str_extended_summary(self):
        if self['Extended Summary']:
            return self['Extended Summary'] + ['']
        else:
            return []

    def _str_param_list(self, name):
        out = []
        if self[name]:
            out += self._str_header(name)
            for param,param_type,desc in self[name]:
                if param_type:
                    out += ['%s : %s' % (param, param_type)]
                else:
                    out += [param]
                out += self._str_indent(desc)
            out += ['']
        return out

    def _str_section(self, name):
        out = []
        if self[name]:
            out += self._str_header(name)
            out += self[name]
            out += ['']
        return out

    def _str_see_also(self, func_role):
        if not self['See Also']: return []
        out = []
        out += self._str_header("See Also")
        last_had_desc = True
        for func, desc, role in self['See Also']:
            if role:
                link = ':%s:`%s`' % (role, func)
            elif func_role:
                link = ':%s:`%s`' % (func_role, func)
            else:
                link = "`%s`_" % func
            if desc or last_had_desc:
                out += ['']
                out += [link]
            else:
                out[-1] += ", %s" % link
            if desc:
                out += self._str_indent([' '.join(desc)])
                last_had_desc = True
            else:
                last_had_desc = False
        out += ['']
        return out

    def _str_index(self):
        idx = self['index']
        out = []
<<<<<<< HEAD
        out += ['.. index:: %s' % idx.get('default', '')]
        for section, references in six.iteritems(idx):
=======
        out += ['.. index:: %s' % idx.get('default','')]
        for section, references in idx.items():
>>>>>>> 72ee6d4e
            if section == 'default':
                continue
            out += ['   :%s: %s' % (section, ', '.join(references))]
        return out

    def __str__(self, func_role=''):
        out = []
        out += self._str_signature()
        out += self._str_summary()
        out += self._str_extended_summary()
        for param_list in ('Parameters', 'Returns', 'Other Parameters',
                           'Raises', 'Warns'):
            out += self._str_param_list(param_list)
        out += self._str_section('Warnings')
        out += self._str_see_also(func_role)
        for s in ('Notes','References','Examples'):
            out += self._str_section(s)
        for param_list in ('Attributes', 'Methods'):
            out += self._str_param_list(param_list)
        out += self._str_index()
        return '\n'.join(out)


def indent(str,indent=4):
    indent_str = ' '*indent
    if str is None:
        return indent_str
    lines = str.split('\n')
    return '\n'.join(indent_str + l for l in lines)

def dedent_lines(lines):
    """Deindent a list of lines maximally"""
    return textwrap.dedent("\n".join(lines)).split("\n")

def header(text, style='-'):
    return text + '\n' + style*len(text) + '\n'


class FunctionDoc(NumpyDocString):
    def __init__(self, func, role='func', doc=None, config={}):
        self._f = func
        self._role = role # e.g. "func" or "meth"

        if doc is None:
            if func is None:
                raise ValueError("No function or docstring given")
            doc = inspect.getdoc(func) or ''
        NumpyDocString.__init__(self, doc)

        if not self['Signature'] and func is not None:
            func, func_name = self.get_func()
            try:
                # try to read signature
                if sys.version_info[0] >= 3:
                    argspec = inspect.getfullargspec(func)
                else:
                    argspec = inspect.getargspec(func)
                argspec = inspect.formatargspec(*argspec)
                argspec = argspec.replace('*','\*')
                signature = '%s%s' % (func_name, argspec)
            except TypeError as e:
                signature = '%s()' % func_name
            self['Signature'] = signature

    def get_func(self):
        func_name = getattr(self._f, '__name__', self.__class__.__name__)
        if inspect.isclass(self._f):
            func = getattr(self._f, '__call__', self._f.__init__)
        else:
            func = self._f
        return func, func_name

    def __str__(self):
        out = ''

        func, func_name = self.get_func()
        signature = self['Signature'].replace('*', '\*')

        roles = {'func': 'function',
                 'meth': 'method'}

        if self._role:
<<<<<<< HEAD
            if not roles.has_key(self._role):
                print("Warning: invalid role %s" % self._role)
            out += '.. %s:: %s\n    \n\n' % (roles.get(self._role, ''),
=======
            if self._role not in roles:
                print("Warning: invalid role %s" % self._role)
            out += '.. %s:: %s\n    \n\n' % (roles.get(self._role,''),
>>>>>>> 72ee6d4e
                                             func_name)

        out += super(FunctionDoc, self).__str__(func_role=self._role)
        return out


class ClassDoc(NumpyDocString):

    extra_public_methods = ['__call__']

    def __init__(self, cls, doc=None, modulename='', func_doc=FunctionDoc,
                 config={}):
        if not inspect.isclass(cls) and cls is not None:
            raise ValueError("Expected a class or None, but got %r" % cls)
        self._cls = cls

        if modulename and not modulename.endswith('.'):
            modulename += '.'
        self._mod = modulename

        if doc is None:
            if cls is None:
                raise ValueError("No class or documentation string given")
            doc = pydoc.getdoc(cls)

        NumpyDocString.__init__(self, doc)

        if config.get('show_class_members', True):
            def splitlines_x(s):
                if not s:
                    return []
                else:
                    return s.splitlines()

            for field, items in [('Methods', self.methods),
                                 ('Attributes', self.properties)]:
                if not self[field]:
                    doc_list = []
                    for name in sorted(items):
                         try:
                            doc_item = pydoc.getdoc(getattr(self._cls, name))
                            doc_list.append((name, '', splitlines_x(doc_item)))
                         except AttributeError:
                            pass # method doesn't exist
                    self[field] = doc_list

    @property
    def methods(self):
        if self._cls is None:
            return []
        return [name for name,func in inspect.getmembers(self._cls)
                if ((not name.startswith('_')
                     or name in self.extra_public_methods)
                    and isinstance(func, collections.Callable))]

    @property
    def properties(self):
        if self._cls is None:
            return []
        return [name for name,func in inspect.getmembers(self._cls)
                if not name.startswith('_') and
                (func is None or isinstance(func, property) or
                 inspect.isgetsetdescriptor(func))]<|MERGE_RESOLUTION|>--- conflicted
+++ resolved
@@ -2,8 +2,6 @@
 
 """
 from __future__ import division, absolute_import, print_function
-
-from __future__ import print_function
 
 import inspect
 import textwrap
@@ -381,13 +379,8 @@
     def _str_index(self):
         idx = self['index']
         out = []
-<<<<<<< HEAD
-        out += ['.. index:: %s' % idx.get('default', '')]
-        for section, references in six.iteritems(idx):
-=======
         out += ['.. index:: %s' % idx.get('default','')]
         for section, references in idx.items():
->>>>>>> 72ee6d4e
             if section == 'default':
                 continue
             out += ['   :%s: %s' % (section, ', '.join(references))]
@@ -470,15 +463,9 @@
                  'meth': 'method'}
 
         if self._role:
-<<<<<<< HEAD
-            if not roles.has_key(self._role):
-                print("Warning: invalid role %s" % self._role)
-            out += '.. %s:: %s\n    \n\n' % (roles.get(self._role, ''),
-=======
             if self._role not in roles:
                 print("Warning: invalid role %s" % self._role)
             out += '.. %s:: %s\n    \n\n' % (roles.get(self._role,''),
->>>>>>> 72ee6d4e
                                              func_name)
 
         out += super(FunctionDoc, self).__str__(func_role=self._role)
