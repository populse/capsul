--- conflicted
+++ resolved
@@ -1,15 +1,4 @@
-<<<<<<< HEAD
 # -*- coding: utf-8 -*-
-##########################################################################
-# CAPSUL - Copyright (C) CEA, 2013
-# Distributed under the terms of the CeCILL-B license, as published by
-# the CEA-CNRS-INRIA. Refer to the LICENSE file or to
-# http://www.cecill.info/licences/Licence_CeCILL-B_V1-en.html
-# for details.
-##########################################################################
-
-=======
->>>>>>> 926bd036
 '''
 Graphical representations and tools for processes and pipelines. The module contains mainly widgets, based on Qt, using either PyQt4, PyQt5 or PySide.
 '''