--- conflicted
+++ resolved
@@ -52,18 +52,14 @@
 
             try:
                 __import__(module_name)
-<<<<<<< HEAD
-            except Warning, e:
+            except Warning as e:
                 # A test specific warning is raised.
                 # For instance, it happens when non mandatory
                 # modules (such as Qt or Nipype) cannot be imported 
                 # for a test.
                 pilots[module_name] = e
                 continue
-            except ImportError, e:
-=======
             except ImportError as e:
->>>>>>> 9b0d53b5
                 # An api exists, but it cannot be imported
                 pilots[module_name] = e
                 continue
