--- conflicted
+++ resolved
@@ -28,15 +28,9 @@
     - python /tmp/soma-workflow/setup.py install
     - popd
     - pip install argparse
-<<<<<<< HEAD
     - if [ ${TRAVIS_PYTHON_VERSION:0:1} == "2" ]; then pip install importlib; fi
-    - pip install nibabel
-=======
-    - pip install importlib
->>>>>>> 063eabfc
     - pip install nose-cov
     - python -c 'import sys; sys.exit(0 if sys.version_info >= (2, 7) else 1)' && pip install nipype || echo "testing without nipype."
-    - pip install xmltodict
     #- pip install soma-workflow
     - python setup.py install
 
